--- conflicted
+++ resolved
@@ -4496,29 +4496,18 @@
         oct_forest_refined = (<OctForest>forest_refined).ptr
         err_est = TMR_AdjointErrorEst(oct_forest, coarse.ptr,
                                       oct_forest_refined, refined.ptr,
-<<<<<<< HEAD
-                                      solution.ptr, adjoint.ptr,
+                                      solution.getBVecPtr(), adjoint.getBVecPtr(),
                                       <double*>elem_error.data, &adj_corr)
-=======
-                                      solution.getBVecPtr(), adjoint.getBVecPtr(),
-                                      <double*>err.data, &adj_corr)
->>>>>>> ebda2064
     elif isinstance(forest, QuadForest):
         quad_forest = (<QuadForest>forest).ptr
         quad_forest_refined = (<QuadForest>forest_refined).ptr
         err_est = TMR_AdjointErrorEst(quad_forest, coarse.ptr,
                                       quad_forest_refined, refined.ptr,
-<<<<<<< HEAD
-                                      solution.ptr, adjoint.ptr,
+                                      solution.getBVecPtr(), adjoint.getBVecPtr(),
                                       <double*>node_error.data, 
                                       <double*>elem_error.data,
                                       &adj_corr)
     return err_est, adj_corr, elem_error, node_error
-=======
-                                      solution.getBVecPtr(), adjoint.getBVecPtr(),
-                                      <double*>err.data, &adj_corr)
-    return err_est, adj_corr, err
->>>>>>> ebda2064
 
 def computeInterpSolution(forest, Assembler coarse,
                           forest_refined, Assembler refined,
