--- conflicted
+++ resolved
@@ -6504,13 +6504,8 @@
     else {
       double u = -1.0 + 2.0*(node->x + 0.5*h*(1.0 + interp_knots[i]) -
                              oct->x)/hc;
-<<<<<<< HEAD
       lagrange_shape_functions(coarse->mesh_order, u,
                                coarse->interp_knots, Nu);
-=======
-      evalBernsteinOrderWeights(coarse->mesh_order, u,
-                                coarse->interp_knots, Nu);
->>>>>>> c55a4b7b
     }
     if ((j == 0 && oct->y == node->y) ||
         (j == mesh_order-1 && oct->y == node->y + h)){
@@ -6527,13 +6522,8 @@
     else {
       double v = -1.0 + 2.0*(node->y + 0.5*h*(1.0 + interp_knots[j]) -
                              oct->y)/hc;
-<<<<<<< HEAD
       lagrange_shape_functions(coarse->mesh_order, v,
                                coarse->interp_knots, Nv);
-=======
-      evalBernsteinOrderWeights(coarse->mesh_order, v,
-                                coarse->interp_knots, Nv);
->>>>>>> c55a4b7b
     }
     if ((k == 0 && oct->z == node->z) ||
         (k == mesh_order-1 && oct->z == node->z + h)){
@@ -6550,13 +6540,8 @@
     else {
       double w = -1.0 + 2.0*(node->z + 0.5*h*(1.0 + interp_knots[k]) -
                              oct->z)/hc;
-<<<<<<< HEAD
       lagrange_shape_functions(coarse->mesh_order, w,
                                coarse->interp_knots, Nw);
-=======
-      evalBernsteinOrderWeights(coarse->mesh_order, w,
-                                coarse->interp_knots, Nw);
->>>>>>> c55a4b7b
     }
   }
 
@@ -6847,207 +6832,4 @@
       label_type[i] = TMR_OCT_NODE_LABEL;
     }
   }
-<<<<<<< HEAD
-=======
-}
-
-/*
-  Compute the dependent weights associated with the Bernstein polynomial
-*/
-void TMROctForest::evalBernsteinWeights( int mesh_order,
-                                         double u,
-                                         double *knots,
-                                         double *N ){
-  // Weights evaluated from the subdivison matrix
-  if (mesh_order == 2){
-    N[0] = 0.5;
-    N[1] = 0.5;
-  }
-  else if (mesh_order == 3){
-    if (u < 0.0){
-      N[0] = 0.5;
-      N[1] = 0.5;
-      N[2] = 0.0;
-    }
-    else if (u > 0.0){
-      N[0] = 0.0;
-      N[1] = 0.5;
-      N[2] = 0.5;
-    }
-    else {
-      N[0] = 0.25;
-      N[1] = 0.5;
-      N[2] = 0.25;
-    }
-  }
-  else if (mesh_order == 4){
-    if (fabs(u + 2./3) < 1e-6){
-      N[0] = 0.5;
-      N[1] = 0.5;
-      N[2] = 0.0;
-      N[3] = 0.0;
-    }
-    else if (fabs(u+1./3) < 1e-6){
-      N[0] = 0.25;
-      N[1] = 0.5;
-      N[2] = 0.25;
-      N[3] = 0.0;
-    }
-    else if (fabs(u) < 1e-6){
-      N[0] = 0.125;
-      N[1] = 0.375;
-      N[2] = 0.375;
-      N[3] = 0.125;
-    }
-    else if (fabs(u -1./3) < 1e-6) {
-      N[0] = 0.0;
-      N[1] = 0.25;
-      N[2] = 0.5;
-      N[3] = 0.25;
-    }
-    else {
-      N[0] = 0.0;
-      N[1] = 0.0;
-      N[2] = 0.5;
-      N[3] = 0.5;
-    }
-  }
-  else if (mesh_order == 5){
-    if (fabs(u + 0.75) < 1e-6){
-      N[0] = 0.5;
-      N[1] = 0.5;
-      N[2] = 0.0;
-      N[3] = 0.0;
-      N[4] = 0.0;
-    }
-    else if (fabs(u + 0.5) < 1e-6){
-      N[0] = 0.25;
-      N[1] = 0.5;
-      N[2] = 0.25;
-      N[3] = 0.0;
-      N[4] = 0.0;
-    }
-    else if (fabs(u + 0.25) < 1e-6){
-      N[0] = 0.125;
-      N[1] = 0.375;
-      N[2] = 0.375;
-      N[3] = 0.125;
-      N[4] = 0.0;
-    }
-    else if (fabs(u) < 1e-6){
-      N[0] = 0.0625;
-      N[1] = 0.25;
-      N[2] = 0.375;
-      N[3] = 0.25;
-      N[4] = 0.0625;
-    }
-    else if (fabs(u - 0.25) < 1e-6){
-      N[0] = 0.0;
-      N[1] = 0.125;
-      N[2] = 0.375;
-      N[3] = 0.375;
-      N[4] = 0.125;
-    }
-    else if (fabs(u -0.5) < 1e-6){
-      N[0] = 0.0;
-      N[1] = 0.0;
-      N[2] = 0.25;
-      N[3] = 0.5;
-      N[4] = 0.25;
-    }
-    else if (fabs(u -0.75) < 1e-6){
-      N[0] = 0.0;
-      N[1] = 0.0;
-      N[2] = 0.0;
-      N[3] = 0.5;
-      N[4] = 0.5;
-    }
-  }
-}
-
-/*
-  Compute the weights associated with the Bernstein polynomial for change in
-  order across meshes (at most a single change in order)
-*/
-void TMROctForest::evalBernsteinOrderWeights( int coarse_mesh_order,
-                                               double u,
-                                               double *knots,
-                                               double *N ){
-  // Weights evaluated from the subdivison matrix
-  if (mesh_order - coarse_mesh_order > 0){
-    if (coarse_mesh_order == 2){
-      N[0] = 0.5;
-      N[1] = 0.5;
-    }
-    else if (coarse_mesh_order == 3){
-      if (u < 0.0){
-        N[0] = 1./3;
-        N[1] = 2./3;
-        N[2] = 0.0;
-      }
-      else if (u > 0.0){
-        N[0] = 0.0;
-        N[1] = 2./3;
-        N[2] = 1./3;
-      }
-    }
-    else if (coarse_mesh_order == 4){
-      if (u < 0.0){
-        N[0] = 0.25;
-        N[1] = 0.75;
-        N[2] = 0.0;
-        N[3] = 0.0;
-      }
-      else if (u > 0.0){
-        N[0] = 0.0;
-        N[1] = 0.0;
-        N[2] = 0.75;
-        N[3] = 0.25;
-      }
-      else {
-        N[0] = 0.0;
-        N[1] = 0.5;
-        N[2] = 0.5;
-        N[3] = 0.0;
-      }
-    }
-    else if (coarse_mesh_order == 5){
-      if (fabs(u + 0.6) < 1e-6){
-        N[0] = 0.2;
-        N[1] = 0.8;
-        N[2] = 0.0;
-        N[3] = 0.0;
-        N[4] = 0.0;
-      }
-      else if (fabs(u + 0.2) < 1e-6){
-        N[0] = 0.0;
-        N[1] = 0.4;
-        N[2] = 0.6;
-        N[3] = 0.0;
-        N[4] = 0.0;
-      }
-      else if (fabs(u - 0.2) < 1e-6){
-        N[0] = 0.0;
-        N[1] = 0.0;
-        N[2] = 0.6;
-        N[3] = 0.4;
-        N[4] = 0.0;
-      }
-      else if (fabs(u - 0.6) < 1e-6){
-        N[0] = 0.0;
-        N[1] = 0.0;
-        N[2] = 0.0;
-        N[3] = 0.8;
-        N[4] = 0.2;      
-      }
-    }
-  }
-  else if (mesh_order == coarse_mesh_order){
-    bernstein_shape_functions(coarse_mesh_order, u, N);
-  }
-  else {
-    printf("[%d] Warning: mesh order difference across grids should be 1 or the \
-  same\n", mpi_rank);     
-  }
->>>>>>> c55a4b7b
 }