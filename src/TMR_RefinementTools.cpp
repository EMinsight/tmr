/*
  This file is part of the package TMR for adaptive mesh refinement.

  Copyright (C) 2015 Georgia Tech Research Corporation.
  Additional copyright (C) 2015 Graeme Kennedy.
  All rights reserved.

  TMR is licensed under the Apache License, Version 2.0 (the "License");
  you may not use this software except in compliance with the License.
  You may obtain a copy of the License at

    http://www.apache.org/licenses/LICENSE-2.0

  Unless required by applicable law or agreed to in writing, software
  distributed under the License is distributed on an "AS IS" BASIS,
  WITHOUT WARRANTIES OR CONDITIONS OF ANY KIND, either express or implied.
  See the License for the specific language governing permissions and
  limitations under the License.
*/

#include "TMR_RefinementTools.h"
#include "TACSElementAlgebra.h"
#include "tacslapack.h"

// Include the stdlib set/string classes
#include <string>
#include <set>

// Include for writing output file
#include <stdio.h>
#include <stdlib.h>

/*
  Create a multgrid object for a forest of octrees
*/
void TMR_CreateTACSMg( int num_levels, TACSAssembler *assembler[],
                       TMROctForest *forest[], TACSMg **_mg,
                       double omega,
                       int use_galerkin,
                       int use_coarse_direct_solve,
                       int use_chebyshev_smoother ){
  // Get the communicator
  MPI_Comm comm = assembler[0]->getMPIComm();

  // Create the multigrid object
  int zero_guess = 0;
  double lower = 1.0/30.0, upper = 1.1;
  int cheb_degree = 3;
  int mg_smooth_iters = 1;
  int mg_sor_symm = 1;
  int mg_iters_per_level = 1;
  TACSMg *mg = new TACSMg(comm, num_levels, omega,
                          mg_smooth_iters, mg_sor_symm);

  // Create the intepolation/restriction objects between mesh levels
  for ( int level = 0; level < num_levels-1; level++ ){
    // Create the interpolation object
    TACSBVecInterp *interp =
      new TACSBVecInterp(assembler[level+1], assembler[level]);

    // Set the interpolation
    forest[level]->createInterpolation(forest[level+1], interp);

    // Initialize the interpolation
    interp->initialize();

    if (use_chebyshev_smoother){
      // Create the matrix
      TACSParallelMat *mat = assembler[level]->createMat();

      // Set up the smoother
      TACSChebyshevSmoother *pc =
        new TACSChebyshevSmoother(mat, cheb_degree, lower, upper,
                                  mg_smooth_iters);

      // Set the interpolation and TACS object within the multigrid object
      mg->setLevel(level, assembler[level], interp,
                   mg_iters_per_level, use_galerkin, mat, pc);
    }
    else {
<<<<<<< HEAD
      mg->setLevel(level, assembler[level], interp, mg_iters_per_level, use_galerkin);
=======
      mg->setLevel(level, assembler[level], interp,
                   mg_iters_per_level, use_galerkin);
>>>>>>> e751e153
    }
  }

  if (use_coarse_direct_solve){
    // Set the lowest level - with no interpolation object
<<<<<<< HEAD
    mg->setLevel(num_levels-1, assembler[num_levels-1], NULL, 1, use_galerkin);
=======
    mg->setLevel(num_levels-1, assembler[num_levels-1],
                 NULL, 1, use_galerkin);
>>>>>>> e751e153
  }
  else {
    TACSParallelMat *mat = assembler[num_levels-1]->createMat();
    TACSPc *pc = NULL;

    if (use_chebyshev_smoother){
      // Set up the smoother
      pc = new TACSChebyshevSmoother(mat, cheb_degree, lower, upper,
                                     mg_smooth_iters);
    }
    else {
      pc = new TACSGaussSeidel(mat, zero_guess, omega,
                               mg_smooth_iters, mg_sor_symm);
    }

    // Set the interpolation and TACS object within the multigrid object
    mg->setLevel(num_levels-1, assembler[num_levels-1], NULL, 1,
                 use_galerkin, mat, pc);
  }

  // Return the multigrid object
  *_mg = mg;
}

/*
  Create the TACS multigrid objects for the quadrilateral case
*/
void TMR_CreateTACSMg( int num_levels, TACSAssembler *assembler[],
                       TMRQuadForest *forest[], TACSMg **_mg,
                       double omega,
                       int use_galerkin,
                       int use_coarse_direct_solve,
                       int use_chebyshev_smoother ){
  // Get the communicator
  MPI_Comm comm = assembler[0]->getMPIComm();

  // Create the multigrid object
  int zero_guess = 0;
  double lower = 1.0/30.0, upper = 1.1;
  int cheb_degree = 3;
  int mg_smooth_iters = 1;
  int mg_sor_symm = 0;
  int mg_iters_per_level = 1;
  TACSMg *mg = new TACSMg(comm, num_levels, omega,
                          mg_smooth_iters, mg_sor_symm);

  // Create the intepolation/restriction objects between mesh levels
  for ( int level = 0; level < num_levels-1; level++ ){
    // Create the interpolation object
    TACSBVecInterp *interp =
      new TACSBVecInterp(assembler[level+1], assembler[level]);

    // Set the interpolation
    forest[level]->createInterpolation(forest[level+1], interp);

    // Initialize the interpolation
    interp->initialize();

    if (use_chebyshev_smoother){
      // Create the matrix
      TACSParallelMat *mat = assembler[level]->createMat();

      // Set up the smoother
      TACSChebyshevSmoother *pc =
        new TACSChebyshevSmoother(mat, cheb_degree, lower, upper,
                                  mg_smooth_iters);

      // Set the interpolation and TACS object within the multigrid object
      mg->setLevel(level, assembler[level], interp,
                   mg_iters_per_level, use_galerkin, mat, pc);
    }
    else {
      mg->setLevel(level, assembler[level], interp,
                   mg_iters_per_level, use_galerkin);
    }
  }

  if (use_coarse_direct_solve){
    // Set the lowest level - with no interpolation object
<<<<<<< HEAD
    // mg->setLevel(num_levels-1, assembler[num_levels-1]);
    mg->setLevel(num_levels-1, assembler[num_levels-1], NULL, 1, use_galerkin);
=======
    mg->setLevel(num_levels-1, assembler[num_levels-1],
                 NULL, 1, use_galerkin);
>>>>>>> e751e153
  }
  else {
    TACSParallelMat *mat = assembler[num_levels-1]->createMat();
    TACSPc *pc = NULL;

    if (use_chebyshev_smoother){
      // Set up the smoother
      pc = new TACSChebyshevSmoother(mat, cheb_degree, lower, upper,
                                     mg_smooth_iters);
    }
    else {
      pc = new TACSGaussSeidel(mat, zero_guess, omega,
                               mg_smooth_iters, mg_sor_symm);
    }

    // Set the interpolation and TACS object within the multigrid object
    mg->setLevel(num_levels-1, assembler[num_levels-1], NULL, 1,
                 use_galerkin, mat, pc);
  }

  // Return the multigrid object
  *_mg = mg;
}

/*
  Compute the transpose of the Jacobian transformation at a point
  within the element.
*/
static TacsScalar computeJacobianTrans2D( const TacsScalar Xpts[],
                                          const double Na[], const double Nb[],
                                          TacsScalar Xd[], TacsScalar J[],
                                          const int num_nodes ){
  memset(Xd, 0, 9*sizeof(TacsScalar));

  // Compute the derivative along the coordinate directions
  const double *na = Na, *nb = Nb;
  const TacsScalar *X = Xpts;
  for ( int i = 0; i < num_nodes; i++ ){
    Xd[0] += X[0]*na[0];
    Xd[1] += X[1]*na[0];
    Xd[2] += X[2]*na[0];

    Xd[3] += X[0]*nb[0];
    Xd[4] += X[1]*nb[0];
    Xd[5] += X[2]*nb[0];

    na++;  nb++;
    X += 3;
  }

  // Compute the cross-product with the normal
  crossProduct(1.0, &Xd[6], &Xd[0], &Xd[3]);
  vec3Scale(1.0/sqrt(vec3Dot(&Xd[6], &Xd[6])), &Xd[6]);

  // Compute the transpose of the Jacobian transformation
  return inv3x3(Xd, J);
}

/*
  Compute the transpose of the 3D Jacobian transformation at a point
  within the element
*/
static TacsScalar computeJacobianTrans3D( const TacsScalar Xpts[],
                                          const double Na[],
                                          const double Nb[],
                                          const double Nc[],
                                          TacsScalar Xd[], TacsScalar J[],
                                          const int num_nodes ){
  memset(Xd, 0, 9*sizeof(TacsScalar));

  // Compute the derivative along the coordinate directions
  const double *na = Na, *nb = Nb, *nc = Nc;
  const TacsScalar *X = Xpts;
  for ( int i = 0; i < num_nodes; i++ ){
    Xd[0] += X[0]*na[0];
    Xd[1] += X[1]*na[0];
    Xd[2] += X[2]*na[0];

    Xd[3] += X[0]*nb[0];
    Xd[4] += X[1]*nb[0];
    Xd[5] += X[2]*nb[0];

    Xd[6] += X[0]*nc[0];
    Xd[7] += X[1]*nc[0];
    Xd[8] += X[2]*nc[0];

    na++;  nb++;  nc++;
    X += 3;
  }

  // Compute the transpose of the Jacobian transformation
  return inv3x3(Xd, J);
}

// Specify the maximum order
static const int MAX_ORDER = 6;

// Specify the maximum number of enrichment functions in 2D and 3D
static const int MAX_2D_ENRICH = 9;
static const int MAX_3D_ENRICH = 15;

/*
  Get the number of enrichment functions associated with the given
  order of the element
*/
static int getNum2dEnrich( int order ){
  if (order == 2){
    return 5;
  }
  else if (order == 3){
    return 7;
  }
  return 9;
}

static int getNum3dEnrich( int order ){
  if (order == 2){
    return 9;
  }
  return 15;
}

/*
  Evaluate the enrichment function for a second-order shell problem
*/
static void evalEnrichmentFuncs2D( const int order, const double pt[],
                                   const double *knots, double N[] ){
  if (order == 2){
    // Compute the cubic enrichment shape functions along the two
    // coordinate directions
    double ca = (1.0 + pt[0])*(1.0 - pt[0]);
    double cb = (1.0 + pt[1])*(1.0 - pt[1]);

    N[0] = ca;
    N[1] = pt[1]*ca;
    N[2] = cb;
    N[3] = pt[0]*cb;
    N[4] = ca*cb;
  }
  else if (order == 3){
    // Compute the cubic enrichment shape functions along the two
    // coordinate directions
    double ca = (1.0 + pt[0])*pt[0]*(1.0 - pt[0]);
    double cb = (1.0 + pt[1])*pt[1]*(1.0 - pt[1]);

    // Set the shape functions themselves
    N[0] = ca;
    N[1] = pt[1]*ca;
    N[2] = pt[1]*pt[1]*ca;
    N[3] = cb;
    N[4] = pt[0]*cb;
    N[5] = pt[0]*pt[0]*cb;
    N[6] = ca*cb;
  }
  else if (order == 4){
    double ca = (1.0 + pt[0])*(1.0 - pt[0]);
    ca *= (pt[0] - knots[1])*(pt[0] - knots[2]);

    double cb = (1.0 + pt[1])*(1.0 - pt[1]);
    cb *= (pt[1] - knots[1])*(pt[1] - knots[2]);

    // Set the shape functions themselves
    N[0] = ca;
    N[1] = pt[1]*ca;
    N[2] = pt[1]*pt[1]*ca;
    N[3] = pt[1]*pt[1]*pt[1]*ca;
    N[4] = cb;
    N[5] = pt[0]*cb;
    N[6] = pt[0]*pt[0]*cb;
    N[7] = pt[0]*pt[0]*pt[0]*cb;
    N[8] = ca*cb;
  }
}

/*
  Evaluate the derivative of the enrichment functions for a
  second-order problem.
*/
static void evalEnrichmentFuncs2D( const int order, const double pt[],
                                   const double *knots,
                                   double N[], double Na[], double Nb[] ){

  if (order == 2){
    // Compute the cubic enrichment shape functions along the two
    // coordinate directions
    double ca = (1.0 + pt[0])*(1.0 - pt[0]);
    double cb = (1.0 + pt[1])*(1.0 - pt[1]);

    // Compute the derivatives
    double da = -2.0*pt[0];
    double db = -2.0*pt[1];

    // Evaluate the shape functions
    N[0] = ca;
    N[1] = pt[1]*ca;
    N[2] = cb;
    N[3] = pt[0]*cb;
    N[4] = ca*cb;

    // Evaluate the derivatives of the shape functions
    Na[0] = da;
    Na[1] = pt[1]*da;
    Na[2] = 0.0;
    Na[3] = cb;
    Na[4] = da*cb;

    Nb[0] = 0.0;
    Nb[1] = ca;
    Nb[2] = db;
    Nb[3] = pt[0]*db;
    Nb[4] = ca*db;
  }
  else if (order == 3){
    // Compute the cubic enrichment shape functions along the two
    // coordinate directions
    double ca = (1.0 + pt[0])*pt[0]*(1.0 - pt[0]);
    double cb = (1.0 + pt[1])*pt[1]*(1.0 - pt[1]);

    // Compute the derivative of the enrichment functions w.r.t.
    // the two coordinate directions
    double da = 1.0 - 3*pt[0]*pt[0];
    double db = 1.0 - 3*pt[1]*pt[1];

    // Set the shape functions themselves
    N[0] = ca;
    N[1] = pt[1]*ca;
    N[2] = pt[1]*pt[1]*ca;
    N[3] = cb;
    N[4] = pt[0]*cb;
    N[5] = pt[0]*pt[0]*cb;
    N[6] = ca*cb;

    // Set the derivatives of the enrichment functions with respect to
    // the first and second coordinate directions
    Na[0] = da;
    Na[1] = pt[1]*da;
    Na[2] = pt[1]*pt[1]*da;
    Na[3] = 0.0;
    Na[4] = cb;
    Na[5] = 2.0*pt[0]*cb;
    Na[6] = da*cb;

    Nb[0] = 0.0;
    Nb[1] = ca;
    Nb[2] = 2.0*pt[1]*ca;
    Nb[3] = db;
    Nb[4] = pt[0]*db;
    Nb[5] = pt[0]*pt[0]*db;
    Nb[6] = ca*db;
  }
  else {
    double ca = (1.0 + pt[0])*(1.0 - pt[0]);
    ca *= (pt[0] - knots[1])*(pt[0] - knots[2]);
    double da = -2.0*pt[0]*(pt[0] - knots[1])*(pt[0] - knots[2]) +
      (1.0 + pt[0])*(1.0 - pt[0])*(2.0*pt[0] - knots[1] - knots[2]);

    double cb = (1.0 + pt[1])*(1.0 - pt[1]);
    cb *= (pt[1] - knots[1])*(pt[1] - knots[2]);
    double db = -2.0*pt[1]*(pt[1] - knots[1])*(pt[1] - knots[2]) +
      (1.0 + pt[1])*(1.0 - pt[1])*(2.0*pt[1] - knots[1] - knots[2]);

    // Set the shape functions themselves
    N[0] = ca;
    N[1] = pt[1]*ca;
    N[2] = pt[1]*pt[1]*ca;
    N[3] = pt[1]*pt[1]*pt[1]*ca;
    N[4] = cb;
    N[5] = pt[0]*cb;
    N[6] = pt[0]*pt[0]*cb;
    N[7] = pt[0]*pt[0]*pt[0]*cb;
    N[8] = ca*cb;

    Na[0] = da;
    Na[1] = pt[1]*da;
    Na[2] = pt[1]*pt[1]*da;
    Na[3] = pt[1]*pt[1]*pt[1]*da;
    Na[4] = 0.0;
    Na[5] = cb;
    Na[6] = 2*pt[0]*cb;
    Na[7] = 3*pt[0]*pt[0]*cb;
    Na[8] = da*cb;

    Nb[0] = 0.0;
    Nb[1] = ca;
    Nb[2] = 2*pt[1]*ca;
    Nb[3] = 3*pt[1]*pt[1]*ca;
    Nb[4] = db;
    Nb[5] = pt[0]*db;
    Nb[6] = pt[0]*pt[0]*db;
    Nb[7] = pt[0]*pt[0]*pt[0]*db;
    Nb[8] = ca*db;
  }
}

/*
  Evaluate the enrichment function for a second-order shell problem
*/
static void eval2ndEnrichmentFuncs3D( const double pt[], double N[] ){
  // Compute the cubic enrichment shape functions along the two
  // coordinate directions
  double ca = (1.0 + pt[0])*(1.0 - pt[0]);
  double cb = (1.0 + pt[1])*(1.0 - pt[1]);
  double cc = (1.0 + pt[2])*(1.0 - pt[2]);

  N[0] = ca;
  N[1] = pt[1]*ca;
  N[2] = pt[2]*ca;
  N[3] = cb;
  N[4] = pt[0]*cb;
  N[5] = pt[2]*cb;
  N[6] = cc;
  N[7] = pt[0]*cc;
  N[8] = pt[1]*cc;
}

/*
  Evaluate the derivative of the enrichment functions for a
  second-order problem.
*/
static void eval2ndEnrichmentFuncs3D( const double pt[],
                                      double N[], double Na[],
                                      double Nb[], double Nc[] ){

  // Compute the cubic enrichment shape functions along the two
  // coordinate directions
  double ca = (1.0 + pt[0])*(1.0 - pt[0]);
  double cb = (1.0 + pt[1])*(1.0 - pt[1]);
  double cc = (1.0 + pt[2])*(1.0 - pt[2]);

  // Compute the derivatives
  double da = -2.0*pt[0];
  double db = -2.0*pt[1];
  double dc = -2.0*pt[2];

  // Evaluate the shape functions
  N[0] = ca;
  N[1] = pt[1]*ca;
  N[2] = pt[2]*ca;
  N[3] = cb;
  N[4] = pt[0]*cb;
  N[5] = pt[2]*cb;
  N[6] = cc;
  N[7] = pt[0]*cc;
  N[8] = pt[1]*cc;

  // Evaluate the derivatives of the shape functions
  Na[0] = da;
  Na[1] = pt[1]*da;
  Na[2] = pt[2]*da;
  Na[3] = 0.0;
  Na[4] = cb;
  Na[5] = 0.0;
  Na[6] = 0.0;
  Na[7] = cc;
  Na[8] = 0.0;

  Nb[0] = 0.0;
  Nb[1] = ca;
  Nb[2] = 0.0;
  Nb[3] = db;
  Nb[4] = pt[0]*db;
  Nb[5] = pt[2]*db;
  Nb[6] = 0.0;
  Nb[7] = 0.0;
  Nb[8] = cc;

  Nc[0] = 0.0;
  Nc[1] = 0.0;
  Nc[2] = ca;
  Nc[3] = 0.0;
  Nc[4] = 0.0;
  Nc[5] = cb;
  Nc[6] = dc;
  Nc[7] = pt[0]*dc;
  Nc[8] = pt[1]*dc;
}

/*
  Evaluate the enrichment function for a second-order shell problem
*/
static void eval3rdEnrichmentFuncs3D( const double pt[], double N[] ){
  // Compute the cubic enrichment shape functions along the two
  // coordinate directions
  double ca = (1.0 + pt[0])*pt[0]*(1.0 - pt[0]);
  double cb = (1.0 + pt[1])*pt[1]*(1.0 - pt[1]);
  double cc = (1.0 + pt[2])*pt[2]*(1.0 - pt[2]);

  N[0] = ca;
  N[1] = pt[1]*ca;
  N[2] = pt[1]*pt[1]*ca;
  N[3] = pt[2]*ca;
  N[4] = pt[2]*pt[2]*ca;
  N[5] = cb;
  N[6] = pt[0]*cb;
  N[7] = pt[0]*pt[0]*cb;
  N[8] = pt[2]*cb;
  N[9] = pt[2]*pt[2]*cb;
  N[10] = cc;
  N[11] = pt[0]*cc;
  N[12] = pt[0]*pt[0]*cc;
  N[13] = pt[1]*cc;
  N[14] = pt[1]*pt[1]*cc;
}

/*
  Evaluate the derivative of the enrichment functions for a
  third-order problem.
*/
static void eval3rdEnrichmentFuncs3D( const double pt[],
                                      double N[], double Na[],
                                      double Nb[], double Nc[] ){
  // Compute the cubic enrichment shape functions along the two
  // coordinate directions
  double ca = (1.0 + pt[0])*pt[0]*(1.0 - pt[0]);
  double cb = (1.0 + pt[1])*pt[1]*(1.0 - pt[1]);
  double cc = (1.0 + pt[2])*pt[2]*(1.0 - pt[2]);

  // Compute the derivatives
  double da = 1.0 - 3.0*pt[0]*pt[0];
  double db = 1.0 - 3.0*pt[1]*pt[1];
  double dc = 1.0 - 3.0*pt[2]*pt[2];

  // Evaluate the shape functions
  N[0] = ca;
  N[1] = pt[1]*ca;
  N[2] = pt[1]*pt[1]*ca;
  N[3] = pt[2]*ca;
  N[4] = pt[2]*pt[2]*ca;
  N[5] = cb;
  N[6] = pt[0]*cb;
  N[7] = pt[0]*pt[0]*cb;
  N[8] = pt[2]*cb;
  N[9] = pt[2]*pt[2]*cb;
  N[10] = cc;
  N[11] = pt[0]*cc;
  N[12] = pt[0]*pt[0]*cc;
  N[13] = pt[1]*cc;
  N[14] = pt[1]*pt[1]*cc;

  // Evaluate the derivatives of the shape functions
  Na[0] = da;
  Na[1] = pt[1]*da;
  Na[2] = pt[1]*pt[1]*da;
  Na[3] = pt[2]*da;
  Na[4] = pt[2]*pt[2]*da;
  Na[5] = 0.0;
  Na[6] = cb;
  Na[7] = 2.0*pt[0]*cb;
  Na[8] = 0.0;
  Na[9] = 0.0;
  Na[10] = 0.0;
  Na[11] = cc;
  Na[12] = 2.0*pt[0]*cc;
  Na[13] = 0.0;
  Na[14] = 0.0;

  Nb[0] = 0.0;
  Nb[1] = ca;
  Nb[2] = 2.0*pt[1]*ca;
  Nb[3] = 0.0;
  Nb[4] = 0.0;
  Nb[5] = db;
  Nb[6] = pt[0]*db;
  Nb[7] = pt[0]*pt[0]*db;
  Nb[8] = pt[2]*db;
  Nb[9] = pt[2]*pt[2]*db;
  Nb[10] = 0.0;
  Nb[11] = 0.0;
  Nb[12] = 0.0;
  Nb[13] = cc;
  Nb[14] = 2.0*pt[1]*cc;

  Nc[0] = 0.0;
  Nc[1] = 0.0;
  Nc[2] = 0.0;
  Nc[3] = ca;
  Nc[4] = 2.0*pt[2]*ca;
  Nc[5] = 0.0;
  Nc[6] = 0.0;
  Nc[7] = 0.0;
  Nc[8] = cb;
  Nc[9] = 2.0*pt[2]*cb;
  Nc[10] = dc;
  Nc[11] = pt[0]*dc;
  Nc[12] = pt[0]*pt[0]*dc;
  Nc[13] = pt[1]*dc;
  Nc[14] = pt[1]*pt[1]*dc;
}

/*
  Given the values of the derivatives of one component of the
  displacement or rotation field at the nodes, compute the
  reconstruction over the element by solving a least-squares problem

  input:
  Xpts:    the element node locations
  uvals:   the solution at the nodes
  uderiv:  the derivative of the solution in x/y/z at the nodes

  output:
  ubar:    the values of the coefficients on the enrichment functions
*/
static void computeElemRecon2D( const int vars_per_node,
                                TMRQuadForest *forest,
                                TMRQuadForest *refined_forest,
                                const TacsScalar Xpts[],
                                const TacsScalar uvals[],
                                const TacsScalar uderiv[],
                                TacsScalar ubar[],
                                TacsScalar *tmp ){
  // Get information about the interpolation
  const double *knots, *refined_knots;
  const int order = forest->getInterpKnots(&knots);
  const int refined_order = refined_forest->getInterpKnots(&refined_knots);

  // The number of enrichment functions
  const int nenrich = getNum2dEnrich(order);

  // The number of equations
  const int neq = 2*order*order;

  // The number of derivatives per node
  const int deriv_per_node = 3*vars_per_node;

  // Set up the least squares problem at the nodes
  int nrhs = vars_per_node;

  TacsScalar *A = &tmp[0];
  TacsScalar *b = &tmp[nenrich*neq];

  // Set the weighs
  double wvals[4];
  if (order == 2){
    wvals[0] = wvals[1] = 1.0;
  }
  else if (order == 3){
    wvals[0] = wvals[2] = 0.5;
    wvals[1] = 1.0;
  }
  else {
    wvals[0] = wvals[3] = 0.5;
    wvals[1] = wvals[2] = 1.0;
  }

  for ( int c = 0, jj = 0; jj < order; jj++ ){
    for ( int ii = 0; ii < order; ii++, c += 2 ){
      // Set the parametric location within the element
      double pt[2];
      pt[0] = knots[ii];
      pt[1] = knots[jj];

      // Compute the element shape functions at this point
      double N[MAX_ORDER*MAX_ORDER];
      double Na[MAX_ORDER*MAX_ORDER], Nb[MAX_ORDER*MAX_ORDER];
      refined_forest->evalInterp(pt, N, Na, Nb);

      // Evaluate the Jacobian transformation at this point
      TacsScalar Xd[9], J[9];
      computeJacobianTrans2D(Xpts, Na, Nb, Xd, J,
                             refined_order*refined_order);

      // Normalize the first direction
      TacsScalar d1[3], d2[3];
      d1[0] = Xd[0];  d1[1] = Xd[1];  d1[2] = Xd[2];
      vec3Scale(1.0/sqrt(vec3Dot(d1, d1)), d1);

      // Compute d2 = n x d1
      crossProduct(1.0, d2, &Xd[6], d1);

      // First, compute the contributions to the righ-hand-side. The
      // right vector contains the difference between the prescribed
      // derivative and the contribution to the derivative from the
      // quadratic shape function terms
      const TacsScalar *ud = &uderiv[deriv_per_node*(ii + order*jj)];

      for ( int k = 0; k < vars_per_node; k++ ){
        b[neq*k+c] =
          wvals[ii]*wvals[jj]*(d1[0]*ud[0] + d1[1]*ud[1] + d1[2]*ud[2]);
        b[neq*k+c+1] =
          wvals[ii]*wvals[jj]*(d2[0]*ud[0] + d2[1]*ud[1] + d2[2]*ud[2]);
        ud += 3;
      }

      // Evaluate the interpolation on the original mesh
      forest->evalInterp(pt, N, Na, Nb);

      // Add the contribution from the nodes
      for ( int k = 0; k < vars_per_node; k++ ){
        // Evaluate the derivatives along the parametric directions
        TacsScalar Ua = 0.0, Ub = 0.0;
        for ( int i = 0; i < order*order; i++ ){
          Ua += uvals[vars_per_node*i + k]*Na[i];
          Ub += uvals[vars_per_node*i + k]*Nb[i];
        }

        // Compute the derivative along the x,y,z directions
        TacsScalar d[3];
        d[0] = Ua*J[0] + Ub*J[1];
        d[1] = Ua*J[3] + Ub*J[4];
        d[2] = Ua*J[6] + Ub*J[7];

        b[neq*k+c] -=
          wvals[ii]*wvals[jj]*(d1[0]*d[0] + d1[1]*d[1] + d1[2]*d[2]);
        b[neq*k+c+1] -=
          wvals[ii]*wvals[jj]*(d2[0]*d[0] + d2[1]*d[1] + d2[2]*d[2]);
      }

      // xi,X = [X,xi]^{-1}
      // U,X = U,xi*xi,X = U,xi*J^{T}

      // Now, evaluate the terms for the left-hand-side
      // that contribute to the derivative
      double Nr[MAX_2D_ENRICH];
      double Nar[MAX_2D_ENRICH], Nbr[MAX_2D_ENRICH];
      evalEnrichmentFuncs2D(order, pt, knots, Nr, Nar, Nbr);

      // Add the contributions to the the enricment
      for ( int i = 0; i < nenrich; i++ ){
        TacsScalar d[3];
        d[0] = Nar[i]*J[0] + Nbr[i]*J[1];
        d[1] = Nar[i]*J[3] + Nbr[i]*J[4];
        d[2] = Nar[i]*J[6] + Nbr[i]*J[7];

        A[neq*i+c] =
          wvals[ii]*wvals[jj]*(d1[0]*d[0] + d1[1]*d[1] + d1[2]*d[2]);
        A[neq*i+c+1] =
          wvals[ii]*wvals[jj]*(d2[0]*d[0] + d2[1]*d[1] + d2[2]*d[2]);
      }
    }
  }

  // Singular values
  TacsScalar s[MAX_2D_ENRICH];
  int m = neq, n = nenrich;
  double rcond = -1.0;
  int rank;

  // Length of the work array
  int lwork = 512;
  TacsScalar work[512];

  // LAPACK output status
  int info;

  // Using LAPACK, compute the least squares solution
  LAPACKdgelss(&m, &n, &nrhs, A, &m, b, &m, s,
               &rcond, &rank, work, &lwork, &info);

  // Copy over the ubar solution
  for ( int i = 0; i < nenrich; i++ ){
    for ( int j = 0; j < vars_per_node; j++ ){
      ubar[vars_per_node*i + j] = b[m*j + i];
    }
  }
}

/*
  Given the values of the derivatives of one component of the
  displacement at the nodes, compute the reconstruction over the
  element by solving a least-squares problem

  input:
  Xpts:    the element node locations
  uvals:   the solution at the nodes
  uderiv:  the derivative of the solution in x/y/z at the nodes

  output:
  ubar:    the values of the coefficients on the enrichment functions
*/
static void computeElemRecon3D( const int vars_per_node,
                                TMROctForest *forest,
                                TMROctForest *refined_forest,
                                const TacsScalar Xpts[],
                                const TacsScalar uvals[],
                                const TacsScalar uderiv[],
                                TacsScalar ubar[],
                                TacsScalar *tmp ){
  // Get information about the interpolation
  const double *knots;
  const int order = forest->getInterpKnots(&knots);
  const int refined_order = refined_forest->getMeshOrder();

  // Get the number of enrichment functions
  const int nenrich = getNum3dEnrich(order);

  // The number of equations
  const int neq = 3*order*order*order;

  // The number of derivatives per node
  const int deriv_per_node = 3*vars_per_node;

  // Set up the least squares problem at the nodes
  int nrhs = vars_per_node;

  TacsScalar *A = &tmp[0];
  TacsScalar *b = &tmp[nenrich*neq];

  // Set the weights
  double wvals[3];
  if (order == 2){
    wvals[0] = wvals[1] = 1.0;
  }
  else if (order == 3){
    wvals[0] = wvals[2] = 0.5;
    wvals[1] = 1.0;
  }

  for ( int c = 0, kk = 0; kk < order; kk++ ){
    for ( int jj = 0; jj < order; jj++ ){
      for ( int ii = 0; ii < order; ii++, c += 3 ){
        // Set the parametric location within the element
        double pt[3];
        pt[0] = knots[ii];
        pt[1] = knots[jj];
        pt[2] = knots[kk];

        // Compute the element shape functions at this point
        double N[MAX_ORDER*MAX_ORDER*MAX_ORDER];
        double Na[MAX_ORDER*MAX_ORDER*MAX_ORDER];
        double Nb[MAX_ORDER*MAX_ORDER*MAX_ORDER];
        double Nc[MAX_ORDER*MAX_ORDER*MAX_ORDER];
        refined_forest->evalInterp(pt, N, Na, Nb, Nc);

        // Evaluate the Jacobian transformation at this point
        TacsScalar Xd[9], J[9];
        computeJacobianTrans3D(Xpts, Na, Nb, Nc, Xd, J,
                               refined_order*refined_order*refined_order);

        // First, compute the contributions to the righ-hand-side. The
        // right vector contains the difference between the prescribed
        // derivative and the contribution to the derivative from the
        // quadratic shape function terms
        const TacsScalar *ud =
          &uderiv[deriv_per_node*(ii + order*jj + order*order*kk)];
        for ( int k = 0; k < vars_per_node; k++ ){
          b[neq*k+c] = wvals[ii]*wvals[jj]*wvals[kk]*ud[0];
          b[neq*k+c+1] = wvals[ii]*wvals[jj]*wvals[kk]*ud[1];
          b[neq*k+c+2] = wvals[ii]*wvals[jj]*wvals[kk]*ud[2];
          ud += 3;
        }

        // Compute the shape functions on the coarser mesh
        forest->evalInterp(pt, N, Na, Nb, Nc);

        // Add the contribution from the nodes
        for ( int k = 0; k < vars_per_node; k++ ){
          // Evaluate the derivatives along the parametric directions
          TacsScalar Ua = 0.0, Ub = 0.0, Uc = 0.0;
          for ( int i = 0; i < order*order*order; i++ ){
            Ua += uvals[vars_per_node*i + k]*Na[i];
            Ub += uvals[vars_per_node*i + k]*Nb[i];
            Uc += uvals[vars_per_node*i + k]*Nc[i];
          }

          // Compute the derivative along the x,y,z directions
          TacsScalar d[3];
          d[0] = Ua*J[0] + Ub*J[1] + Uc*J[2];
          d[1] = Ua*J[3] + Ub*J[4] + Uc*J[5];
          d[2] = Ua*J[6] + Ub*J[7] + Uc*J[8];

          b[neq*k+c] -= wvals[ii]*wvals[jj]*wvals[kk]*d[0];
          b[neq*k+c+1] -= wvals[ii]*wvals[jj]*wvals[kk]*d[1];
          b[neq*k+c+2] -= wvals[ii]*wvals[jj]*wvals[kk]*d[2];
        }

        // Now, evaluate the terms for the left-hand-side that
        // contribute to the derivative
        // xi,X = [X,xi]^{-1}
        // U,X = U,xi*xi,X = U,xi*J^{T}
        double Nr[MAX_3D_ENRICH];
        double Nar[MAX_3D_ENRICH], Nbr[MAX_3D_ENRICH], Ncr[MAX_3D_ENRICH];
        if (order == 2){
          eval2ndEnrichmentFuncs3D(pt, Nr, Nar, Nbr, Ncr);
        }
        else if (order == 3){
          eval3rdEnrichmentFuncs3D(pt, Nr, Nar, Nbr, Ncr);
        }

        // Add the contributions to the the enricment
        for ( int i = 0; i < nenrich; i++ ){
          TacsScalar d[3];
          d[0] = Nar[i]*J[0] + Nbr[i]*J[1] + Ncr[i]*J[2];
          d[1] = Nar[i]*J[3] + Nbr[i]*J[4] + Ncr[i]*J[5];
          d[2] = Nar[i]*J[6] + Nbr[i]*J[7] + Ncr[i]*J[8];

          A[neq*i+c] = wvals[ii]*wvals[jj]*wvals[kk]*d[0];
          A[neq*i+c+1] = wvals[ii]*wvals[jj]*wvals[kk]*d[1];
          A[neq*i+c+2] = wvals[ii]*wvals[jj]*wvals[kk]*d[2];
        }
      }
    }
  }

  // Singular values
  TacsScalar s[MAX_3D_ENRICH];
  int m = neq, n = nenrich;
  double rcond = -1.0;
  int rank;

  // Length of the work array
  int lwork = 512;
  TacsScalar work[512];

  // LAPACK output status
  int info;

  // Using LAPACK, compute the least squares solution
  LAPACKdgelss(&m, &n, &nrhs, A, &m, b, &m, s,
               &rcond, &rank, work, &lwork, &info);

  // Copy over the ubar solution
  for ( int i = 0; i < nenrich; i++ ){
    for ( int j = 0; j < vars_per_node; j++ ){
      ubar[vars_per_node*i + j] = b[m*j + i];
    }
  }
}

/*
  Compute the local derivative weights
*/
static void computeLocalWeights( TACSAssembler *tacs,
                                 TACSBVec *weights,
                                 const int *element_nums=NULL,
                                 int num_elements=-1 ){
  // Zero the entries in the array
  weights->zeroEntries();

  // Set the local element weights
  int max_nodes = tacs->getMaxElementNodes();
  TacsScalar *welem = new TacsScalar[ max_nodes ];
  for ( int i = 0; i < max_nodes; i++ ){
    welem[i] = 1.0;
  }

  if (num_elements < 0){
    // Add unit weights to all the elements. This will sum up the
    // number of times each node is referenced.
    int nelems = tacs->getNumElements();
    for ( int i = 0; i < nelems; i++ ){
      int len = 0;
      const int *nodes;
      tacs->getElement(i, &len, &nodes);

      // Compute the local weights
      for ( int j = 0; j < len; j++ ){
        welem[j] = 1.0;
        if (nodes[j] < 0){
          welem[j] = 0.0;
        }
      }

      weights->setValues(len, nodes, welem, TACS_ADD_VALUES);
    }
  }
  else {
    // Add up the weights for only those elements in the list
    for ( int i = 0; i < num_elements; i++ ){
      int elem = element_nums[i];

      // Get the node numbers for this elements
      int len = 0;
      const int *nodes;
      tacs->getElement(elem, &len, &nodes);

      // Compute the local weights
      for ( int j = 0; j < len; j++ ){
        welem[j] = 1.0;
        if (nodes[j] < 0){
          welem[j] = 0.0;
        }
      }

      weights->setValues(len, nodes, welem, TACS_ADD_VALUES);
    }
  }

  delete [] welem;

  // Finish setting all of the values
  weights->beginSetValues(TACS_ADD_VALUES);
  weights->endSetValues(TACS_ADD_VALUES);

  // Distribute the values
  weights->beginDistributeValues();
  weights->endDistributeValues();
}

/*
  Given the input solution, compute and set the derivatives
  in the vector ux. Note that this vector must be 3*

  input:
  TACSAssembler:  the TACSAssembler object
  uvec:           the solution vector
  wlocal:         the local element-weight values

  output:
  uderiv:         the approximate derivatives at the nodes
*/
static void computeNodeDeriv2D( TMRQuadForest *forest,
                                TACSAssembler *tacs, TACSBVec *uvec,
                                TACSBVec *weights, TACSBVec *uderiv,
                                const int *element_nums=NULL,
                                int num_elements=-1 ){
  // Zero the nodal derivatives
  uderiv->zeroEntries();

  // Get the interpolation knot positions
  const double *knots;
  const int order = forest->getInterpKnots(&knots);

  // The number of variables at each node
  const int vars_per_node = tacs->getVarsPerNode();

  // Number of derivatives per node - x,y,z derivatives
  const int deriv_per_node = 3*vars_per_node;

  // Get the number of elements
  int nelems = tacs->getNumElements();

  // We're only going to iterate over the elements in the list, not
  // the entire array
  if (element_nums){
    nelems = num_elements;
  }

  // Allocate space for the element-wise values and derivatives
  TacsScalar *Ud = new TacsScalar[ 2*vars_per_node ];
  TacsScalar *uelem = new TacsScalar[ order*order*vars_per_node ];
  TacsScalar *delem = new TacsScalar[ order*order*deriv_per_node ];

  // Perform the reconstruction for the local
  for ( int index = 0; index < nelems; index++ ){
    // Set the element number, depending on whether we're using the
    // full set of elements, or only a subset of the elements
    int elem = index;
    if (element_nums){
      elem = element_nums[index];
    }

    // Get the element nodes
    int len = 0;
    const int *nodes;
    tacs->getElement(elem, &len, &nodes);

    // Get the local weight values for this element
    TacsScalar welem[MAX_ORDER*MAX_ORDER];
    weights->getValues(len, nodes, welem);

    // Get the local element variables
    uvec->getValues(len, nodes, uelem);

    // Get the node locations for the element
    TacsScalar Xpts[3*MAX_ORDER*MAX_ORDER];
    tacs->getElement(elem, Xpts);

    // Compute the derivative of the components of the variables along
    // each of the 3-coordinate directions
    TacsScalar *d = delem;

    // Compute the contributions to the derivative from this side of
    // the element
    for ( int jj = 0; jj < order; jj++ ){
      for ( int ii = 0; ii < order; ii++ ){
        double pt[2];
        pt[0] = knots[ii];
        pt[1] = knots[jj];

        // Evaluate the the quadratic shape functions at this point
        double N[MAX_ORDER*MAX_ORDER];
        double Na[MAX_ORDER*MAX_ORDER], Nb[MAX_ORDER*MAX_ORDER];
        forest->evalInterp(pt, N, Na, Nb);

        // Evaluate the Jacobian transformation at this point
        TacsScalar Xd[9], J[9];
        computeJacobianTrans2D(Xpts, Na, Nb, Xd, J, order*order);

        // Compute the derivatives from the interpolated solution
        memset(Ud, 0, 2*vars_per_node*sizeof(TacsScalar));
        for ( int k = 0; k < vars_per_node; k++ ){
          const TacsScalar *ue = &uelem[k];
          for ( int i = 0; i < order*order; i++ ){
            Ud[2*k] += ue[0]*Na[i];
            Ud[2*k+1] += ue[0]*Nb[i];
            ue += vars_per_node;
          }
        }

        // Evaluate the x/y/z derivatives of each value at the
        // independent nodes
        TacsScalar winv = 1.0/welem[ii + jj*order];
        if (nodes[ii + jj*order] >= 0){
          for ( int k = 0; k < vars_per_node; k++ ){
            d[0] = winv*(Ud[2*k]*J[0] + Ud[2*k+1]*J[1]);
            d[1] = winv*(Ud[2*k]*J[3] + Ud[2*k+1]*J[4]);
            d[2] = winv*(Ud[2*k]*J[6] + Ud[2*k+1]*J[7]);
            d += 3;
          }
        }
        else {
          for ( int k = 0; k < vars_per_node; k++ ){
            d[0] = d[1] = d[2] = 0.0;
            d += 3;
          }
        }
      }
    }

    // Add the values of the derivatives
    uderiv->setValues(len, nodes, delem, TACS_ADD_VALUES);
  }

  // Free the element values
  delete [] Ud;
  delete [] uelem;
  delete [] delem;

  // Add the values in parallel
  uderiv->beginSetValues(TACS_ADD_VALUES);
  uderiv->endSetValues(TACS_ADD_VALUES);

  // Distribute the values so that we can call getValues
  uderiv->beginDistributeValues();
  uderiv->endDistributeValues();
}

/*
  Given the input solution, compute and set the derivatives
  in the vector ux. Note that this vector must be 3*

  input:
  TACSAssembler:  the TACSAssembler object
  uvec:           the solution vector
  wlocal:         the local element-weight values

  output:
  uderiv:         the approximate derivatives at the nodes
*/
static void computeNodeDeriv3D( TMROctForest *forest,
                                TACSAssembler *tacs, TACSBVec *uvec,
                                TACSBVec *weights, TACSBVec *uderiv,
                                const int *element_nums=NULL,
                                int num_elements=-1 ){
  // Zero the nodal derivatives
  uderiv->zeroEntries();

  // Get the interpolation knot positions
  const double *knots;
  const int order = forest->getInterpKnots(&knots);

  // The number of variables at each node
  const int vars_per_node = tacs->getVarsPerNode();

  // Number of derivatives per node - x,y,z derivatives
  const int deriv_per_node = 3*vars_per_node;

  // Get the number of elements
  int nelems = tacs->getNumElements();

  // We're only going to iterate over the elements in the list, not
  // the entire array
  if (element_nums){
    nelems = num_elements;
  }

  // Allocate space for the element-wise values and derivatives
  TacsScalar *Ud = new TacsScalar[ 3*vars_per_node ];
  TacsScalar *uelem = new TacsScalar[ order*order*order*vars_per_node ];
  TacsScalar *delem = new TacsScalar[ order*order*order*deriv_per_node ];

  // Perform the reconstruction for the local
  for ( int index = 0; index < nelems; index++ ){
    // Set the element number, depending on whether we're using the
    // full set of elements, or only a subset of the elements
    int elem = index;
    if (element_nums){
      elem = element_nums[index];
    }

    // Get the element nodes
    int len = 0;
    const int *nodes = NULL;
    tacs->getElement(elem, &len, &nodes);

    // Get the local weight values for this element
    TacsScalar welem[MAX_ORDER*MAX_ORDER*MAX_ORDER];
    weights->getValues(len, nodes, welem);

    // Get the local element variables
    uvec->getValues(len, nodes, uelem);

    // Get the node locations for the element
    TacsScalar Xpts[3*MAX_ORDER*MAX_ORDER*MAX_ORDER];
    tacs->getElement(elem, Xpts);

    // Compute the derivative of the components of the variables along
    // each of the 3-coordinate directions
    TacsScalar *d = delem;

    // Compute the contributions to the derivative from this side of
    // the element
    for ( int kk = 0; kk < order; kk++ ){
      for ( int jj = 0; jj < order; jj++ ){
        for ( int ii = 0; ii < order; ii++ ){
          double pt[3];
          pt[0] = knots[ii];
          pt[1] = knots[jj];
          pt[2] = knots[kk];

          // Evaluate the the shape functions
          double N[MAX_ORDER*MAX_ORDER*MAX_ORDER];
          double Na[MAX_ORDER*MAX_ORDER*MAX_ORDER];
          double Nb[MAX_ORDER*MAX_ORDER*MAX_ORDER];
          double Nc[MAX_ORDER*MAX_ORDER*MAX_ORDER];
          forest->evalInterp(pt, N, Na, Nb, Nc);

          // Evaluate the Jacobian transformation at this point
          TacsScalar Xd[9], J[9];
          computeJacobianTrans3D(Xpts, Na, Nb, Nc, Xd, J,
                                 order*order*order);

          // Compute the derivatives from the interpolated solution
          memset(Ud, 0, 3*vars_per_node*sizeof(TacsScalar));
          for ( int k = 0; k < vars_per_node; k++ ){
            const TacsScalar *ue = &uelem[k];
            for ( int i = 0; i < order*order*order; i++ ){
              Ud[3*k] += ue[0]*Na[i];
              Ud[3*k+1] += ue[0]*Nb[i];
              Ud[3*k+2] += ue[0]*Nc[i];
              ue += vars_per_node;
            }
          }

          // Evaluate the x/y/z derivatives of each value at the
          // independent nodes
          TacsScalar winv = 1.0/welem[ii + jj*order + kk*order*order];
          if (nodes[ii + jj*order + kk*order*order] >= 0){
            for ( int k = 0; k < vars_per_node; k++ ){
              d[0] = winv*(Ud[3*k]*J[0] + Ud[3*k+1]*J[1] + Ud[3*k+2]*J[2]);
              d[1] = winv*(Ud[3*k]*J[3] + Ud[3*k+1]*J[4] + Ud[3*k+2]*J[5]);
              d[2] = winv*(Ud[3*k]*J[6] + Ud[3*k+1]*J[7] + Ud[3*k+2]*J[8]);
              d += 3;
            }
          }
          else {
            for ( int k = 0; k < vars_per_node; k++ ){
              d[0] = d[1] = d[2] = 0.0;
              d += 3;
            }
          }
        }
      }
    }

    // Add the values of the derivatives
    uderiv->setValues(len, nodes, delem, TACS_ADD_VALUES);
  }

  // Free the element values
  delete [] Ud;
  delete [] uelem;
  delete [] delem;

  // Add the values in parallel
  uderiv->beginSetValues(TACS_ADD_VALUES);
  uderiv->endSetValues(TACS_ADD_VALUES);

  // Distribute the values so that we can call getValues
  uderiv->beginDistributeValues();
  uderiv->endDistributeValues();
}

/*
  Reconstruct the solution on a more refined mesh
*/
void addRefinedSolution2D( TMRQuadForest *forest,
                           TACSAssembler *tacs,
                           TMRQuadForest *forest_refined,
                           TACSAssembler *tacs_refined,
                           TACSBVec *vec,
                           TACSBVec *vecDeriv,
                           TACSBVec *vec_refined,
                           const int compute_difference=0,
                           const int *element_nums=NULL,
                           int num_elements=-1 ){
  // Number of variables/derivatives per node
  const int vars_per_node = tacs->getVarsPerNode();
  const int deriv_per_node = 3*vars_per_node;

  // Get the order of the solution and the refined solution
  const double *knots, *refined_knots;
  const int order = forest->getInterpKnots(&knots);
  const int refined_order = forest_refined->getInterpKnots(&refined_knots);
  const int num_nodes = order*order;
  const int num_refined_nodes = refined_order*refined_order;

  // The number of enrichment functions
  const int nenrich = getNum2dEnrich(order);

  // The number of equations for the reconstruction: 2 times the
  // number of nodes for each element
  const int neq = 2*order*order;

  // Allocate space for the element reconstruction problem
  TacsScalar *tmp = new TacsScalar[ neq*(nenrich + vars_per_node) ];

  // Element solution on the coarse TACS mesh
  TacsScalar *uelem = new TacsScalar[ vars_per_node*num_nodes ];
  TacsScalar *delem = new TacsScalar[ deriv_per_node*num_nodes ];
  TacsScalar *ubar = new TacsScalar[ vars_per_node*nenrich ];

  // Refined element solution
  TacsScalar *uref = new TacsScalar[ vars_per_node*num_refined_nodes ];

  // The maximum number of nodes for any element
  TacsScalar Xpts[3*MAX_ORDER*MAX_ORDER];

  // Number of local elements in the coarse version of TACS
  int nelems = tacs->getNumElements();
  if (element_nums){
    nelems = num_elements;
  }

  for ( int index = 0; index < nelems; index++ ){
    // Get the element number
    int elem = index;
    if (element_nums){
      elem = element_nums[index];
    }

    // Get the node numbers and node locations for this element
    int len;
    const int *nodes;
    tacs->getElement(elem, &len, &nodes);

    // Get the derivatives at the nodes
    vec->getValues(len, nodes, uelem);
    vecDeriv->getValues(len, nodes, delem);

    // Get the node locateions
    tacs_refined->getElement(elem, Xpts);

    // Compute the reconstruction weights for the enrichment functions
    computeElemRecon2D(vars_per_node, forest, forest_refined,
                       Xpts, uelem, delem, ubar, tmp);

    if (compute_difference){
      // Get the refined element nodes
      const int *refined_nodes;
      tacs_refined->getElement(elem, &len, &refined_nodes);

      // Zero the refined element contribution
      memset(uref, 0, vars_per_node*num_refined_nodes*sizeof(TacsScalar));

      // Compute the solution at the refined points
      for ( int m = 0; m < refined_order; m++ ){
        for ( int n = 0; n < refined_order; n++ ){
          // Set the new parameter point in the refined element
          double pt[2];
          pt[0] = refined_knots[n];
          pt[1] = refined_knots[m];

          // Evaluate the shape functions and the enrichment
          // functions at the new parametric point
          double Nr[MAX_2D_ENRICH];
          evalEnrichmentFuncs2D(order, pt, knots, Nr);

          // Add the portion from the enrichment functions
          for ( int i = 0; i < vars_per_node; i++ ){
            const TacsScalar *ue = &ubar[i];
            TacsScalar *u = &uref[vars_per_node*(n + refined_order*m) + i];

            for ( int k = 0; k < nenrich; k++ ){
              u[0] += Nr[k]*ue[vars_per_node*k];
            }
          }
        }
      }

      // Zero the contribution if it goes to a dependent node
      for ( int i = 0; i < num_refined_nodes; i++ ){
        if (refined_nodes[i] < 0){
          for ( int j = 0; j < vars_per_node; j++ ){
            uref[vars_per_node*i + j] = 0.0;
          }
        }
      }

      // Add the contributions to the element
      vec_refined->setValues(len, refined_nodes, uref, TACS_ADD_VALUES);
    }
    else {
      // Get the refined element nodes
      const int *refined_nodes;
      tacs_refined->getElement(elem, &len, &refined_nodes);

      // Zero the refined element contribution
      memset(uref, 0, vars_per_node*num_refined_nodes*sizeof(TacsScalar));

      // Compute the element order
      for ( int m = 0; m < refined_order; m++ ){
        for ( int n = 0; n < refined_order; n++ ){
          // Set the new parameter point in the refined element
          double pt[2];
          pt[0] = refined_knots[n];
          pt[1] = refined_knots[m];

          // Evaluate the shape functions
          double N[MAX_ORDER*MAX_ORDER];
          forest->evalInterp(pt, N);

          // Set the values of the variables at this point
          for ( int i = 0; i < vars_per_node; i++ ){
            const TacsScalar *ue = &uelem[i];
            TacsScalar *u = &uref[vars_per_node*(n + refined_order*m) + i];

            for ( int k = 0; k < num_nodes; k++ ){
              u[0] += N[k]*ue[0];
              ue += vars_per_node;
            }
          }

          // Evaluate the enrichment functions and add them to the
          // solution
          double Nr[MAX_2D_ENRICH];
          evalEnrichmentFuncs2D(order, pt, knots, Nr);

          // Add the portion from the enrichment functions
          for ( int i = 0; i < vars_per_node; i++ ){
            const TacsScalar *ue = &ubar[i];
            TacsScalar *u = &uref[vars_per_node*(n + refined_order*m) + i];

            for ( int k = 0; k < nenrich; k++ ){
              u[0] += Nr[k]*ue[vars_per_node*k];
            }
          }
        }
      }

      // Zero the contribution if it goes to a dependent node
      for ( int i = 0; i < num_refined_nodes; i++ ){
        if (refined_nodes[i] < 0){
          for ( int j = 0; j < vars_per_node; j++ ){
            uref[vars_per_node*i + j] = 0.0;
          }
        }
      }

      // Add the contributions to the element
      vec_refined->setValues(len, refined_nodes, uref, TACS_ADD_VALUES);
    }
  }

  // Free allocated data
  delete [] tmp;
  delete [] uelem;
  delete [] delem;
  delete [] ubar;
  delete [] uref;
}

/*
  Reconstruct the solution on a more refined mesh
*/
void addRefinedSolution3D( TMROctForest *forest,
                           TACSAssembler *tacs,
                           TMROctForest *refined_forest,
                           TACSAssembler *refined_tacs,
                           TACSBVec *vec,
                           TACSBVec *vecDeriv,
                           TACSBVec *vec_refined,
                           const int compute_difference=0,
                           const int *element_nums=NULL,
                           int num_elements=-1 ){
  // Number of variables/derivatives per node
  const int vars_per_node = tacs->getVarsPerNode();
  const int deriv_per_node = 3*vars_per_node;

  // Get the order of the solution and the refined solution
  const double *knots, *refined_knots;
  const int order = forest->getInterpKnots(&knots);
  const int refined_order = refined_forest->getInterpKnots(&refined_knots);
  const int num_refined_nodes = refined_order*refined_order*refined_order;

  // The number of enrichment functions
  const int nenrich = getNum3dEnrich(order);

  // The number of equations for the reconstruction: 2 times the
  // number of nodes for each element
  const int neq = 3*order*order*order;

  // Allocate space for the element reconstruction problem
  TacsScalar *tmp = new TacsScalar[ neq*(nenrich + vars_per_node) ];

  // Element solution on the coarse TACS mesh
  TacsScalar *uelem = new TacsScalar[ vars_per_node*order*order*order ];
  TacsScalar *delem = new TacsScalar[ deriv_per_node*order*order*order ];
  TacsScalar *ubar = new TacsScalar[ vars_per_node*nenrich ];

  // Refined element solution
  TacsScalar *uref = new TacsScalar[ vars_per_node*order*order*order ];

  // The maximum number of nodes for any element
  TacsScalar Xpts[3*MAX_ORDER*MAX_ORDER*MAX_ORDER];

  // Number of local elements in the coarse version of TACS
  int nelems = tacs->getNumElements();
  if (element_nums){
    nelems = num_elements;
  }

  for ( int index = 0; index < nelems; index++ ){
    // Get the element number
    int elem = index;
    if (element_nums){
      elem = element_nums[index];
    }

    // Get the node numbers for this element
    int len;
    const int *nodes;
    tacs->getElement(elem, &len, &nodes);

    // Get the derivatives at the nodes
    vec->getValues(len, nodes, uelem);
    vecDeriv->getValues(len, nodes, delem);

    // Get the refined node locations
    refined_tacs->getElement(elem, Xpts);

    // Compute the reconstruction weights for the enrichment functions
    computeElemRecon3D(vars_per_node, forest, refined_forest,
                       Xpts, uelem, delem, ubar, tmp);

    if (compute_difference){
      // Get the refined element nodes
      const int *refined_nodes;
      refined_tacs->getElement(elem, &len, &refined_nodes);

      // Zero the refined element contribution
      memset(uref, 0, vars_per_node*num_refined_nodes*sizeof(TacsScalar));

      for ( int p = 0; p < refined_order; p++ ){
        for ( int m = 0; m < refined_order; m++ ){
          for ( int n = 0; n < refined_order; n++ ){
            // Set the new parameter point in the refined element
            double pt[3];
            pt[0] = refined_knots[n];
            pt[1] = refined_knots[m];
            pt[2] = refined_knots[p];

            // Evaluate the shape functions and the enrichment
            // functions at the new parametric point
            double Nr[MAX_3D_ENRICH];
            if (order == 2){
              eval2ndEnrichmentFuncs3D(pt, Nr);
            }
            else if (order == 3){
              eval3rdEnrichmentFuncs3D(pt, Nr);
            }

            // Add the portion from the enrichment functions
            int offset = (n + refined_order*m +
                          refined_order*refined_order*p);
            TacsScalar *u = &uref[vars_per_node*offset];
            for ( int i = 0; i < vars_per_node; i++ ){
              const TacsScalar *ue = &ubar[i];
              for ( int k = 0; k < nenrich; k++ ){
                u[i] += Nr[k]*ue[vars_per_node*k];
              }
            }
          }
        }
      }

      // Zero the contribution if it goes to a dependent node
      for ( int i = 0; i < num_refined_nodes; i++ ){
        if (refined_nodes[i] < 0){
          for ( int j = 0; j < vars_per_node; j++ ){
            uref[vars_per_node*i + j] = 0.0;
          }
        }
      }

      // Add the contributions to the element
      vec_refined->setValues(len, refined_nodes, uref, TACS_ADD_VALUES);
    }
    else {
      // Get the refined element nodes
      const int *refined_nodes;
      refined_tacs->getElement(elem, &len, &refined_nodes);

      // Zero the refined element contribution
      memset(uref, 0, vars_per_node*num_refined_nodes*sizeof(TacsScalar));

      for ( int p = 0; p < refined_order; p++ ){
        for ( int m = 0; m < refined_order; m++ ){
          for ( int n = 0; n < refined_order; n++ ){
            // Set the new parameter point in the refined element
            double pt[3];
            pt[0] = refined_knots[n];
            pt[1] = refined_knots[m];
            pt[2] = refined_knots[p];

            // Evaluate the shape functions and the enrichment
            // functions at the new parametric point
            double N[MAX_ORDER*MAX_ORDER*MAX_ORDER];
            forest->evalInterp(pt, N);

            // Add the portion from the enrichment functions
            int offset = (n + refined_order*m +
                          refined_order*refined_order*p);
            TacsScalar *u = &uref[vars_per_node*offset];

            for ( int i = 0; i < vars_per_node; i++ ){
              const TacsScalar *ue = &uelem[i];
              for ( int k = 0; k < order*order*order; k++ ){
                u[i] += N[k]*ue[vars_per_node*k];
              }
            }

            double Nr[MAX_3D_ENRICH];
            if (order == 2){
              eval2ndEnrichmentFuncs3D(pt, Nr);
            }
            else if (order == 3){
              eval3rdEnrichmentFuncs3D(pt, Nr);
            }

            // Add the portion from the enrichment functions
            for ( int i = 0; i < vars_per_node; i++ ){
              const TacsScalar *ue = &ubar[i];
              for ( int k = 0; k < nenrich; k++ ){
                u[i] += Nr[k]*ue[vars_per_node*k];
              }
            }
          }
        }
      }

      // Zero the contribution if it goes to a dependent node
      for ( int i = 0; i < num_refined_nodes; i++ ){
        if (refined_nodes[i] < 0){
          for ( int j = 0; j < vars_per_node; j++ ){
            uref[vars_per_node*i + j] = 0.0;
          }
        }
      }

      // Add the contributions to the element
      vec_refined->setValues(len, refined_nodes, uref, TACS_ADD_VALUES);
    }
  }

  // Free allocated data
  delete [] tmp;
  delete [] uelem;
  delete [] delem;
  delete [] ubar;
  delete [] uref;
}

/*
  Use Newton's method to find the closest point
*/
int inverseEvalPoint( const TacsScalar Xp[],
                      const TacsScalar Xpts[],
                      TMRQuadForest *forest,
                      double pt[],
                      const int max_iterations=20,
                      const double eps_dist=1e-8,
                      const double eps_cosine=1e-8 ){

  // Get the order of the forest
  const int order = forest->getMeshOrder();

  // Find the closes point
  for ( int iter = 0; iter < max_iterations; iter++ ){
    double N[MAX_ORDER*MAX_ORDER];
    double N1[MAX_ORDER*MAX_ORDER], N2[MAX_ORDER*MAX_ORDER];
    double N11[MAX_ORDER*MAX_ORDER], N22[MAX_ORDER*MAX_ORDER],
      N12[MAX_ORDER*MAX_ORDER];

    // Evaluate the shape functions
    forest->evalInterp(pt, N, N1, N2, N11, N22, N12);

    // Set the point and their derivatives
    TMRPoint X, Xu, Xv, Xuu, Xuv, Xvv;
    X.zero();  Xu.zero();  Xv.zero();
    Xuu.zero();  Xuv.zero();  Xvv.zero();

    // Evaluate the points and their derivatives
    for ( int i = 0; i < order*order; i++ ){
      const TacsScalar x = Xpts[3*i];
      const TacsScalar y = Xpts[3*i+1];
      const TacsScalar z = Xpts[3*i+2];

      // Node location
      X.x += N[i]*x;
      X.y += N[i]*y;
      X.z += N[i]*z;

      // First derivatives
      Xu.x += N1[i]*x;
      Xu.y += N1[i]*y;
      Xu.z += N1[i]*z;
      Xv.x += N2[i]*x;
      Xv.y += N2[i]*y;
      Xv.z += N2[i]*z;

      // Second derivatives
      Xuu.x += N11[i]*x;
      Xuu.y += N11[i]*y;
      Xuu.z += N11[i]*z;
      Xvv.x += N22[i]*x;
      Xvv.y += N22[i]*y;
      Xvv.z += N22[i]*z;
      Xuv.x += N12[i]*x;
      Xuv.y += N12[i]*y;
      Xuv.z += N12[i]*z;
    }

    // Compute the difference between the position on the surface and
    // the point
    TMRPoint r;
    r.x = (X.x - Xp[0]);
    r.y = (X.y - Xp[1]);
    r.z = (X.z - Xp[2]);

    // Compute the residual
    double ru = Xu.dot(r);
    double rv = Xv.dot(r);

    // Compute the elements of the Jacobian matrix
    double Juu = Xuu.dot(r) + Xu.dot(Xu);
    double Juv = Xuv.dot(r) + Xu.dot(Xv);
    double Jvv = Xvv.dot(r) + Xv.dot(Xv);

    // The increments along the parametric directions
    double du = 0.0, dv = 0.0;

    // Solve the 2x2 system
    double det = Juu*Jvv - Juv*Juv;
    if (det != 0.0){
      du = (Jvv*ru - Juv*rv)/det;
      dv = (Juu*rv - Juv*ru)/det;
    }

    // Compute the updates
    pt[0] = pt[0] - du;
    pt[1] = pt[1] - dv;

    // Check if the convergence test is satisfied
    if (fabs(r.x) < eps_dist &&
        fabs(r.y) < eps_dist &&
        fabs(r.z) < eps_dist){
      return 0;
    }

    // Perform the cosine check
    double dotr = r.dot(r);
    double dotu = Xu.dot(Xu);
    double dotv = Xv.dot(Xv);
    if (ru*ru < eps_cosine*eps_cosine*dotu*dotr &&
        rv*rv < eps_cosine*eps_cosine*dotv*dotr){
      return 0;
    }
  }

  return 1;
}

/*
  Compute the interpolated solution on the order-elevated mesh
*/
void TMR_ComputeInterpSolution( TMRQuadForest *forest,
                                TACSAssembler *tacs,
                                TMRQuadForest *forest_refined,
                                TACSAssembler *tacs_refined,
                                TACSBVec *_uvec,
                                TACSBVec *_uvec_refined ){
  // The maximum number of nodes
  const int max_num_nodes = MAX_ORDER*MAX_ORDER;

  // Get the order of the mesh
  const double *refined_knots;
  const int order = forest->getInterpKnots(NULL);
  const int refined_order = forest_refined->getInterpKnots(&refined_knots);
  const int num_nodes = order*order;
  const int num_refined_nodes = refined_order*refined_order;

  // Get the number of elements
  const int nelems = tacs->getNumElements();
  const int vars_per_node = tacs->getVarsPerNode();

  // Retrieve the variables from the TACSAssembler object
  TACSBVec *uvec = _uvec;
  if (!uvec){
    uvec = tacs->createVec();
    uvec->incref();
    tacs->getVariables(uvec);
  }
  TACSBVec *uvec_refined = _uvec_refined;
  if (!uvec_refined){
    uvec_refined = tacs_refined->createVec();
    uvec_refined->incref();
  }

  // Zero the entries of the reconstructed solution
  uvec_refined->zeroEntries();

  // Distribute the solution vector answer
  uvec->beginDistributeValues();
  uvec->endDistributeValues();

  // Allocate space for the interpolation
  TacsScalar *vars_elem = new TacsScalar[ vars_per_node*num_nodes ];
  TacsScalar *vars_interp = new TacsScalar[ vars_per_node*num_refined_nodes ];

  // Loop over all the elements in the refined mesh (same number as
  // the original mesh)
  for ( int elem = 0; elem < nelems; elem++ ){
    // Get the element unknowns for the coarse mesh
    int len = 0;
    const int *nodes;
    tacs->getElement(elem, &len, &nodes);

    // Get the node locations for the coarse mesh
    TacsScalar Xpts[3*max_num_nodes], Xpts_refined[3*max_num_nodes];
    tacs->getElement(elem, Xpts);
    tacs_refined->getElement(elem, Xpts_refined);

    // For each element, interpolate the solution
    memset(vars_interp, 0, vars_per_node*num_refined_nodes*sizeof(TacsScalar));

    // Get the element variables
    uvec->getValues(len, nodes, vars_elem);

    // Perform the interpolation
    for ( int m = 0; m < refined_order; m++ ){
      for ( int n = 0; n < refined_order; n++ ){
        double pt[2];
        pt[0] = refined_knots[n];
        pt[1] = refined_knots[m];

        // Evaluate the shape functions
        double N[max_num_nodes];
        forest->evalInterp(pt, N);

        // Evaluate the interpolation
        int offset = n + m*refined_order;
        TacsScalar *v = &vars_interp[vars_per_node*offset];

        for ( int k = 0; k < num_nodes; k++ ){
          for ( int kk = 0; kk < vars_per_node; kk++ ){
            v[kk] += vars_elem[vars_per_node*k + kk]*N[k];
          }
        }
      }
    }

    // Get the element unknowns for the refined mesh
    int refined_len = 0;
    const int *refined_nodes;
    tacs_refined->getElement(elem, &refined_len, &refined_nodes);

    uvec_refined->setValues(refined_len, refined_nodes, vars_interp,
                            TACS_INSERT_NONZERO_VALUES);
  }

  // Free the data
  delete [] vars_elem;
  delete [] vars_interp;

  // Finish setting the values into the nodal error array
  uvec_refined->beginSetValues(TACS_INSERT_NONZERO_VALUES);
  uvec_refined->endSetValues(TACS_INSERT_NONZERO_VALUES);

  uvec_refined->beginDistributeValues();
  uvec_refined->endDistributeValues();

  // The solution was not passed as an argument
  if (!_uvec){
    uvec->decref();
  }

  // The refined solution vector was not passed as an argument
  if (!_uvec_refined){
    tacs_refined->setVariables(uvec_refined);
    uvec_refined->decref();
  }
}

/*
  Compute the interpolated solution on the order-elevated mesh
*/
void TMR_ComputeInterpSolution( TMROctForest *forest,
                                TACSAssembler *tacs,
                                TMROctForest *forest_refined,
                                TACSAssembler *tacs_refined,
                                TACSBVec *_uvec,
                                TACSBVec *_uvec_refined ){
  // The maximum number of nodes
  const int max_num_nodes = MAX_ORDER*MAX_ORDER*MAX_ORDER;

  // Get the order of the mesh
  const double *refined_knots;
  const int order = forest->getInterpKnots(NULL);
  const int refined_order = forest_refined->getInterpKnots(&refined_knots);
  const int num_nodes = order*order*order;
  const int num_refined_nodes = refined_order*refined_order*refined_order;

  // Get the number of elements
  const int nelems = tacs->getNumElements();
  const int vars_per_node = tacs->getVarsPerNode();

  // Retrieve the variables from the TACSAssembler object
  TACSBVec *uvec = _uvec;
  if (!uvec){
    uvec = tacs->createVec();
    uvec->incref();
    tacs->getVariables(uvec);
  }
  TACSBVec *uvec_refined = _uvec_refined;
  if (!uvec_refined){
    uvec_refined = tacs_refined->createVec();
    uvec_refined->incref();
  }

  // Zero the entries of the reconstructed solution
  uvec_refined->zeroEntries();

  // Distribute the solution vector answer
  uvec->beginDistributeValues();
  uvec->endDistributeValues();

  // Loop over all the elements in the refined mesh (same number as
  // the original mesh)

  // Allocate space for the interpolation
  TacsScalar *vars_elem = new TacsScalar[ vars_per_node*num_nodes ];
  TacsScalar *vars_interp = new TacsScalar[ vars_per_node*num_refined_nodes ];

  for ( int elem = 0; elem < nelems; elem++ ){
    // Get the element unknowns for the coarse mesh
    int len = 0;
    const int *nodes;
    tacs->getElement(elem, &len, &nodes);

    // For each element, interpolate the solution
    memset(vars_interp, 0, vars_per_node*num_refined_nodes*sizeof(TacsScalar));

    // Get the element variables
    uvec->getValues(len, nodes, vars_elem);

    // Perform the interpolation
    for ( int p = 0; p < refined_order; p++ ){
      for ( int m = 0; m < refined_order; m++ ){
        for ( int n = 0; n < refined_order; n++ ){
          double pt[3];
          pt[0] = refined_knots[n];
          pt[1] = refined_knots[m];
          pt[2] = refined_knots[p];

          // Evaluate the locations of the new nodes
          double N[max_num_nodes];
          forest->evalInterp(pt, N);

          // Evaluate the interpolation part of the reconstruction
          int offset = (n + m*refined_order +
                        p*refined_order*refined_order);
          TacsScalar *v = &vars_interp[vars_per_node*offset];

          for ( int k = 0; k < num_nodes; k++ ){
            for ( int kk = 0; kk < vars_per_node; kk++ ){
              v[kk] += vars_elem[vars_per_node*k + kk]*N[k];
            }
          }
        }
      }
    }

    // Get the element unknowns for the refined mesh
    int refined_len = 0;
    const int *refined_nodes;
    tacs_refined->getElement(elem, &refined_len, &refined_nodes);

    uvec_refined->setValues(refined_len, refined_nodes, vars_interp,
                            TACS_INSERT_NONZERO_VALUES);
  }

  // Free the data
  delete [] vars_elem;
  delete [] vars_interp;

  // Finish setting the values into the nodal error array
  uvec_refined->beginSetValues(TACS_INSERT_NONZERO_VALUES);
  uvec_refined->endSetValues(TACS_INSERT_NONZERO_VALUES);

  // The solution was not passed as an argument
  if (!_uvec){
    uvec->decref();
  }

  // The refined solution vector was not passed as an argument
  if (!_uvec_refined){
    tacs_refined->setVariables(uvec_refined);
    uvec_refined->decref();
  }
}

/*
  Compute the reconstructed solution on an embedded mesh with elevated
  order
*/
void TMR_ComputeReconSolution( TMRQuadForest *forest,
                               TACSAssembler *tacs,
                               TMRQuadForest *forest_refined,
                               TACSAssembler *tacs_refined,
                               TACSBVec *_uvec,
                               TACSBVec *_uvec_refined,
                               const int compute_difference ){
  // Retrieve the variables from the TACSAssembler object
  TACSBVec *uvec = _uvec;
  if (!uvec){
    uvec = tacs->createVec();
    uvec->incref();
    tacs->getVariables(uvec);
  }
  TACSBVec *uvec_refined = _uvec_refined;
  if (!uvec_refined){
    uvec_refined = tacs_refined->createVec();
    uvec_refined->incref();
  }

  // Zero the entries of the reconstructed solution
  uvec_refined->zeroEntries();

  // Distribute the solution vector answer
  uvec->beginDistributeValues();
  uvec->endDistributeValues();

  // Allocate a vector for the derivatives
  int vars_per_node = tacs->getVarsPerNode();
  TACSBVec *uderiv =
    new TACSBVec(tacs->getNodeMap(), 3*vars_per_node,
                 tacs->getBVecDistribute(), tacs->getBVecDepNodes());
  uderiv->incref();

  // Create the weight vector - the weights are the number of times
  // each node is referenced by adjacent elements, including
  // inter-process references.
  TACSBVec *weights = new TACSBVec(tacs->getNodeMap(), 1,
                                   tacs->getBVecDistribute(),
                                   tacs->getBVecDepNodes());
  weights->incref();

  // Get the underlying topology object
  TMRTopology *topo = forest->getTopology();

  // Compute the max size of the element array
  int nelems = tacs->getNumElements();
  int *face_elem_nums = new int[ nelems ];

  // Loop over all of the faces and uniquely sort the faces
  int num_faces = topo->getNumFaces();
  std::set<std::string> face_name_set;
  for ( int face_num = 0; face_num < num_faces; face_num++ ){
    TMRFace *face;
    topo->getFace(face_num, &face);
    const char *name = face->getName();
    if (name){
      std::string str(name);
      face_name_set.insert(str);
    }
    else {
      std::string str("");
      face_name_set.insert(str);
    }
  }

  // Loop over all of the faces
  std::set<std::string>::iterator it;
  for ( it = face_name_set.begin(); it != face_name_set.end(); it++ ){
    // Get the quads with the given face number
    const char *name = NULL;
    if (!(*it).empty()){
      name = (*it).c_str();
    }
    TMRQuadrantArray *quad_array = forest->getQuadsWithName(name);

    // Get the quadrants for this face
    int num_face_elems;
    TMRQuadrant *array;
    quad_array->getArray(&array, &num_face_elems);

    // Create an array of the element numbers for this face
    for ( int i = 0; i < num_face_elems; i++ ){
      face_elem_nums[i] = array[i].tag;
    }

    // Free the quadrant array - it is no longer required
    delete quad_array;

    // Compute the nodal weights for the derivatives
    computeLocalWeights(tacs, weights,
                        face_elem_nums, num_face_elems);

    // Compute the nodal derivatives
    computeNodeDeriv2D(forest, tacs, uvec, weights, uderiv,
                       face_elem_nums, num_face_elems);

    // Compute the refined solution
    addRefinedSolution2D(forest, tacs, forest_refined, tacs_refined,
                         uvec, uderiv, uvec_refined,
                         compute_difference,
                         face_elem_nums, num_face_elems);
  }

  // Free the temp array
  delete [] face_elem_nums;

  // Free the weights on the coarse mesh
  weights->decref();

  // Add the values
  uvec_refined->beginSetValues(TACS_ADD_VALUES);
  uvec_refined->endSetValues(TACS_ADD_VALUES);

  // Create a vector for the refined weights
  TACSBVec *weights_refined = new TACSBVec(tacs_refined->getNodeMap(), 1,
                                           tacs_refined->getBVecDistribute(),
                                           tacs_refined->getBVecDepNodes());
  weights_refined->incref();

  // Compute the nodal weights for the refined mesh
  computeLocalWeights(tacs_refined, weights_refined);

  // Multiply every non-dependent entry by the refined weights
  TacsScalar *u, *w;
  uvec_refined->getArray(&u);
  int size = weights_refined->getArray(&w);

  for ( int i = 0; i < size; i++ ){
    TacsScalar winv = 1.0/w[i];
    for ( int j = 0; j < vars_per_node; j++ ){
      u[j] *= winv;
    }
    u += vars_per_node;
  }

  // Free the refined weights
  weights_refined->decref();

  // The solution was not passed as an argument
  if (!_uvec){
    uvec->decref();
  }

  // The refined solution vector was not passed as an argument
  if (!_uvec_refined){
    tacs_refined->setVariables(uvec_refined);
    uvec_refined->decref();
  }
}

/*
  Compute the reconstructed solution on an embedded mesh with elevated
  order
*/
void TMR_ComputeReconSolution( TMROctForest *forest,
                               TACSAssembler *tacs,
                               TMROctForest *forest_refined,
                               TACSAssembler *tacs_refined,
                               TACSBVec *_uvec,
                               TACSBVec *_uvec_refined,
                               const int compute_difference ){
  // Retrieve the variables from the TACSAssembler object
  TACSBVec *uvec = _uvec;
  if (!uvec){
    uvec = tacs->createVec();
    uvec->incref();
    tacs->getVariables(uvec);
  }
  TACSBVec *uvec_refined = _uvec_refined;
  if (!uvec_refined){
    uvec_refined = tacs_refined->createVec();
    uvec_refined->incref();
  }

  // Zero the entries in the refined vector
  uvec_refined->zeroEntries();

  // Distribute the solution vector answer
  uvec->beginDistributeValues();
  uvec->endDistributeValues();

  // Allocate a vector for the derivatives
  int vars_per_node = tacs->getVarsPerNode();
  TACSBVec *uderiv =
    new TACSBVec(tacs->getNodeMap(), 3*vars_per_node,
                 tacs->getBVecDistribute(), tacs->getBVecDepNodes());
  uderiv->incref();

  // Create the weight vector - the weights are the number of times
  // each node is referenced by adjacent elements, including
  // inter-process references.
  TACSBVec *weights = new TACSBVec(tacs->getNodeMap(), 1,
                                   tacs->getBVecDistribute(),
                                   tacs->getBVecDepNodes());
  weights->incref();

  // Get the underlying topology object
  TMRTopology *topo = forest->getTopology();

  // Compute the max size of the element array
  int nelems = tacs->getNumElements();
  int *vol_elem_nums = new int[ nelems ];

  // Loop over all of the vols and uniquely sort the vols
  int num_vols = topo->getNumVolumes();
  std::set<std::string> vol_name_set;
  for ( int vol_num = 0; vol_num < num_vols; vol_num++ ){
    TMRVolume *vol;
    topo->getVolume(vol_num, &vol);
    const char *name = vol->getName();
    if (name){
      std::string str(name);
      vol_name_set.insert(str);
    }
    else {
      std::string str("");
      vol_name_set.insert(str);
    }
  }

  // Loop over all of the volumes
  std::set<std::string>::iterator it;
  for ( it = vol_name_set.begin(); it != vol_name_set.end(); it++ ){
    // Get the quads with the given vol number
    const char *name = NULL;
    if (!(*it).empty()){
      name = (*it).c_str();
    }
    TMROctantArray *oct_array = forest->getOctsWithName(name);

    // Get the octants for this volume
    int num_vol_elems;
    TMROctant *array;
    oct_array->getArray(&array, &num_vol_elems);

    // Create an array of the element numbers for this vol
    for ( int i = 0; i < num_vol_elems; i++ ){
      vol_elem_nums[i] = array[i].tag;
    }

    // Free the quadrant array - it is no longer required
    delete oct_array;

    // Compute the nodal weights for the derivatives
    computeLocalWeights(tacs, weights, vol_elem_nums, num_vol_elems);

    // Compute the nodal derivatives
    computeNodeDeriv3D(forest, tacs, uvec, weights, uderiv,
                       vol_elem_nums, num_vol_elems);

    // Compute the refined solution
    addRefinedSolution3D(forest, tacs, forest_refined, tacs_refined,
                         uvec, uderiv, uvec_refined,
                         compute_difference,
                         vol_elem_nums, num_vol_elems);
  }

  // Free the temp array
  delete [] vol_elem_nums;

  // Free the weights on the coarse mesh
  weights->decref();

  // Add the values
  uvec_refined->beginSetValues(TACS_ADD_VALUES);
  uvec_refined->endSetValues(TACS_ADD_VALUES);

  // Create a vector for the refined weights
  TACSBVec *weights_refined = new TACSBVec(tacs_refined->getNodeMap(), 1,
                                           tacs_refined->getBVecDistribute(),
                                           tacs_refined->getBVecDepNodes());
  weights_refined->incref();

  // Compute the nodal weights for the refined mesh
  computeLocalWeights(tacs_refined, weights_refined);

  TacsScalar *u, *w;
  uvec_refined->getArray(&u);
  int size = weights_refined->getArray(&w);

  for ( int i = 0; i < size; i++ ){
    TacsScalar winv = 1.0/w[i];
    for ( int j = 0; j < vars_per_node; j++ ){
      u[j] *= winv;
    }
    u += vars_per_node;
  }

  // Free the refined weights
  weights_refined->decref();

  // The solution was not passed as an argument
  if (!_uvec){
    uvec->decref();
  }

  // The refined solution vector was not passed as an argument
  if (!_uvec_refined){
    tacs_refined->setVariables(uvec_refined);
    uvec_refined->decref();
  }
}

/*
  The following function performs a mesh refinement based on a strain
  energy criteria. It is based on the following relationship for
  linear finite-element analysis

  a(u-uh,u-uh) = a(u,u) - a(uh,uh)

  where a(u,u) is the bilinear strain energy functional, u is the
  exact solution, and uh is the discretized solution at any mesh
  level. This relies on the relationship that a(uh, u - uh) = 0 which
  is satisfied due to the method of Galerkin/Ritz.

  The following function computes a localized error indicator using
  the element-wise strain energy. The code computes a higher-order
  reconstructed solution using a cubic enrichment functions. These
  enrichment functions expand the original solution space and are
  computed based on a least-squares approximation with nodal gradient
  values. The localized error indicator is evaluated as follows:

  err = [sum_{i=1}^{4} ae(uCe, uCe) ] - ae(ue, ue)

  where uCe is the element-wise cuibc element reconstruction projected
  onto a uniformly refined mesh.

  input:
  tacs:        the TACSAssembler object
  forest:      the forest of quadtrees

  returns:     predicted strain energy error
*/
double TMR_StrainEnergyErrorEst( TMRQuadForest *forest,
                                 TACSAssembler *tacs,
                                 TMRQuadForest *forest_refined,
                                 TACSAssembler *tacs_refined,
                                 double *error ){
  // The maximum number of nodes
  const int max_num_nodes = MAX_ORDER*MAX_ORDER;

  // Get the order of the original mesh and the number of enrichment
  // functions associated with the order
  const double *knots;
  const int order = forest->getInterpKnots(&knots);
  const int nenrich = getNum2dEnrich(order);

  // Get the refined order of the mesh
  const double *refined_knots;
  const int refined_order = forest_refined->getInterpKnots(&refined_knots);
  const int num_refined_nodes = refined_order*refined_order;

  // Get the number of variables per node
  const int vars_per_node = tacs->getVarsPerNode();
  const int deriv_per_node = 3*vars_per_node;

  // The number of equations: 2 times the number of nodes for each element
  const int neq = 2*order*order;

  // Number of local elements
  const int nelems = tacs->getNumElements();

  // Allocate space for the element reconstruction problem
  TacsScalar *tmp = new TacsScalar[ neq*(nenrich + vars_per_node) ];
  TacsScalar *ubar = new TacsScalar[ vars_per_node*nenrich ];
  TacsScalar *delem = new TacsScalar[ deriv_per_node*order*order ];

  // Allocate arrays needed for the reconstruction
  TacsScalar *vars_elem = new TacsScalar[ vars_per_node*order*order ];

  // The interpolated variables on the refined mesh
  TacsScalar *dvars = new TacsScalar[ vars_per_node*num_refined_nodes ];
  TacsScalar *vars_interp = new TacsScalar[ vars_per_node*num_refined_nodes ];

  // Zero the refined nodes
  memset(dvars, 0, vars_per_node*num_refined_nodes*sizeof(TacsScalar));

  // Get the communicator
  MPI_Comm comm = tacs->getMPIComm();

  // Retrieve the variables from the TACSAssembler object
  TACSBVec *uvec = tacs->createVec();
  uvec->incref();

  tacs->getVariables(uvec);
  uvec->beginDistributeValues();
  uvec->endDistributeValues();

  // Create the weight vector - the weights are the number of times
  // each node is referenced by adjacent elements, including
  // inter-process references.
  TACSBVec *weights = new TACSBVec(tacs->getNodeMap(), 1,
                                   tacs->getBVecDistribute(),
                                   tacs->getBVecDepNodes());
  weights->incref();
  computeLocalWeights(tacs, weights);

  // Compute the nodal derivatives
  TACSBVec *uderiv =
    new TACSBVec(tacs->getNodeMap(), 3*vars_per_node,
                 tacs->getBVecDistribute(), tacs->getBVecDepNodes());
  uderiv->incref();
  computeNodeDeriv2D(forest, tacs, uvec, weights, uderiv);
  weights->decref();

  // Keep track of the total error
  TacsScalar SE_total_error = 0.0;

  for ( int i = 0; i < nelems; i++ ){
    // The simulation time -- we assume time-independent analysis
    double time = 0.0;

    // Get the variables for this element on the coarse mesh
    tacs->getElement(i, vars_elem, NULL);

    // Get the node numbers for this element
    int len;
    const int *nodes;
    tacs->getElement(i, &len, &nodes);

    // Compute the solution on the refined mesh
    uderiv->getValues(len, nodes, delem);

    // Get the refined node locations
    TacsScalar Xpts[3*max_num_nodes];
    TACSElement *elem = tacs_refined->getElement(i, Xpts);

    // Compute the enrichment functions for each degree of freedom
    computeElemRecon2D(vars_per_node, forest, forest_refined,
                       Xpts, vars_elem, delem, ubar, tmp);

    // Set the variables to zero
    memset(vars_interp, 0, vars_per_node*num_refined_nodes*sizeof(TacsScalar));

    // Evaluate the interpolation on the refined mesh
    for ( int m = 0; m < refined_order; m++ ){
      for ( int n = 0; n < refined_order; n++ ){
        double pt[2];
        pt[0] = refined_knots[n];
        pt[1] = refined_knots[m];

        // Add the contribution from the enrichment functions
        double Nr[MAX_2D_ENRICH];
        evalEnrichmentFuncs2D(order, pt, knots, Nr);

        // Add the portion from the enrichment functions
        for ( int k = 0; k < nenrich; k++ ){
          // Evaluate the interpolation part of the reconstruction
          for ( int kk = 0; kk < vars_per_node; kk++ ){
            vars_interp[vars_per_node*(n + m*refined_order) + kk] +=
              ubar[vars_per_node*k + kk]*Nr[k];
          }
        }
      }
    }

    // Compute the strain/potential energy
    TacsScalar Te, Pe;
    elem->computeEnergies(i, time, Xpts, vars_interp, dvars, &Te, &Pe);
    error[i] = fabs(TacsRealPart(Pe));

    // Add up the total error
    SE_total_error += error[i];
  }

  // Count up the total strain energy
  double SE_temp = 0.0;
  MPI_Allreduce(&SE_total_error, &SE_temp, 1, MPI_DOUBLE, MPI_SUM, comm);
  SE_total_error = SE_temp;

  // Free the global vectors
  uvec->decref();
  uderiv->decref();

  // Free the element-related data
  delete [] tmp;
  delete [] ubar;
  delete [] delem;
  delete [] vars_elem;
  delete [] dvars;
  delete [] vars_interp;

  // Return the error
  return SE_total_error;
}

/*
  The following function performs a mesh refinement based on the strain
  energy criteria.

  This is the equivalent of the TMR_StrainEnergyRefine function for
  quadtrees.
*/
double TMR_StrainEnergyErrorEst( TMROctForest *forest,
                                 TACSAssembler *tacs,
                                 TMROctForest *refined_forest,
                                 TACSAssembler *refined_tacs,
                                 double *error ){
  // The maximum number of nodes
  const int max_num_nodes = MAX_ORDER*MAX_ORDER*MAX_ORDER;

  // Get the order of the original mesh and the number of enrichment
  // functions associated with the order
  const double *knots;
  const int order = forest->getInterpKnots(&knots);
  const int nenrich = getNum3dEnrich(order);

  // Get the refined order of the mesh
  const double *refined_knots;
  const int refined_order = refined_forest->getInterpKnots(&refined_knots);
  const int num_nodes = order*order*order;
  const int num_refined_nodes = refined_order*refined_order*refined_order;

  // Get the number of variables per node
  const int vars_per_node = tacs->getVarsPerNode();
  const int deriv_per_node = 3*vars_per_node;

  // The number of equations: 3 times the number of nodes for each element
  const int neq = 3*order*order*order;

  // Number of local elements
  const int nelems = tacs->getNumElements();

  // Allocate space for the element reconstruction problem
  TacsScalar *tmp = new TacsScalar[ neq*(nenrich + vars_per_node) ];
  TacsScalar *ubar = new TacsScalar[ vars_per_node*nenrich ];
  TacsScalar *delem = new TacsScalar[ deriv_per_node*num_nodes ];

  // Allocate arrays needed for the reconstruction
  TacsScalar *vars_elem = new TacsScalar[ vars_per_node*num_nodes ];

  // The interpolated variables on the refined mesh
  TacsScalar *dvars = new TacsScalar[ vars_per_node*num_refined_nodes ];
  TacsScalar *vars_interp = new TacsScalar[ vars_per_node*num_refined_nodes ];

  // Get the communicator
  MPI_Comm comm = tacs->getMPIComm();

  // Retrieve the variables from the TACSAssembler object
  TACSBVec *uvec = tacs->createVec();
  uvec->incref();

  tacs->getVariables(uvec);
  uvec->beginDistributeValues();
  uvec->endDistributeValues();

  // Create the weight vector - the weights are the number of times
  // each node is referenced by adjacent elements, including
  // inter-process references.
  TACSBVec *weights = new TACSBVec(tacs->getNodeMap(), 1,
                                   tacs->getBVecDistribute(),
                                   tacs->getBVecDepNodes());
  weights->incref();
  computeLocalWeights(tacs, weights);

  // Compute the nodal derivatives
  TACSBVec *uderiv =
    new TACSBVec(tacs->getNodeMap(), 3*vars_per_node,
                 tacs->getBVecDistribute(), tacs->getBVecDepNodes());
  uderiv->incref();
  computeNodeDeriv3D(forest, tacs, uvec, weights, uderiv);
  weights->decref();

  // Keep track of the total error
  double SE_total_error = 0.0;

  for ( int i = 0; i < nelems; i++ ){
    // The simulation time -- we assume time-independent analysis
    double time = 0.0;

    // Get the node numbers for this element
    int len;
    const int *nodes;
    tacs->getElement(i, &len, &nodes);

    // Get the values of the derivatives at the nodes
    uderiv->getValues(len, nodes, delem);

    // Get the node locations on the new mesh
    TacsScalar Xpts[3*max_num_nodes];
    TACSElement *elem = refined_tacs->getElement(i, Xpts);

    // Compute the enrichment functions for each degree of freedom
    computeElemRecon3D(vars_per_node, forest, refined_forest,
                       Xpts, vars_elem, delem, ubar, tmp);

    // Set the variables to zero
    memset(vars_interp, 0, vars_per_node*num_refined_nodes*sizeof(TacsScalar));

    for ( int p = 0; p < refined_order; p++ ){
      for ( int m = 0; m < refined_order; m++ ){
        for ( int n = 0; n < refined_order; n++ ){
          double pt[3];
          pt[0] = refined_knots[n];
          pt[1] = refined_knots[m];
          pt[2] = refined_knots[p];

          // Evaluate the difference between the interpolation
          // and the reconstruction (just the reconstruction part)
          double Nr[MAX_3D_ENRICH];
          if (order == 2){
            eval2ndEnrichmentFuncs3D(pt, Nr);
          }
          else {
            eval3rdEnrichmentFuncs3D(pt, Nr);
          }

          // Add the portion from the enrichment functions
          int offset = (n + m*refined_order +
                        p*refined_order*refined_order);
          TacsScalar *v = &vars_interp[vars_per_node*offset];
          for ( int k = 0; k < nenrich; k++ ){
            // Evaluate the interpolation part of the reconstruction
            for ( int kk = 0; kk < vars_per_node; kk++ ){
              v[kk] += ubar[vars_per_node*k + kk]*Nr[k];
            }
          }
        }
      }
    }

    // Compute the strain/potential energy
    TacsScalar Te, Pe;
    elem->computeEnergies(i, time, Xpts, vars_interp, dvars, &Te, &Pe);
    error[i] = fabs(TacsRealPart(Pe));

    // Add up the total error
    SE_total_error += error[i];
  }

  // Count up the total strain energy
  double SE_temp = 0.0;
  MPI_Allreduce(&SE_total_error, &SE_temp, 1, MPI_DOUBLE, MPI_SUM, comm);
  SE_total_error = SE_temp;

  // Free the global vectors
  uvec->decref();
  uderiv->decref();

  // Free the element-related data
  delete [] tmp;
  delete [] ubar;
  delete [] delem;
  delete [] vars_elem;
  delete [] dvars;
  delete [] vars_interp;

  return SE_total_error;
}

/*
  Write out the error bins to stdout
*/
void TMR_PrintErrorBins( MPI_Comm comm,
                         const double *error, const int nelems,
                         double *mean, double *stddev ){
  const int NUM_BINS = 30;
  double low = -15;
  double high = 0;
  double bin_bounds[NUM_BINS+1];
  int bins[NUM_BINS+2];
  memset(bins, 0, (NUM_BINS+2)*sizeof(int));

  // Compute the total number of elements
  int ntotal = nelems;
  MPI_Allreduce(MPI_IN_PLACE, &ntotal, 1, MPI_INT, MPI_SUM, comm);

  // Compute the mean of the element errors
  double m = 0;
  for ( int i = 0; i < nelems; i++ ){
    m += log(error[i]);
  }
  MPI_Allreduce(MPI_IN_PLACE, &m, 1, MPI_DOUBLE, MPI_SUM, comm);
  m = m/ntotal;
  if (mean){
    *mean = m;
  }

  // Compute the standard deviation
  double s = 0;
  for ( int i = 0; i < nelems; i++ ){
    double er = log(error[i]) - m;
    s += er*er;
  }
  MPI_Allreduce(MPI_IN_PLACE, &s, 1, MPI_DOUBLE, MPI_SUM, comm);
  s = sqrt(s/(ntotal-1));
  if (stddev){
    *stddev = s;
  }

  // Now compute the bins
  for ( int k = 0; k < NUM_BINS+1; k++ ){
    double val = low + 1.0*k*(high - low)/NUM_BINS;
    bin_bounds[k] = pow(10.0, val);
  }

  for ( int i = 0; i < nelems; i++ ){
    if (error[i] <= bin_bounds[0]){
      bins[0]++;
    }
    else if (error[i] >= bin_bounds[NUM_BINS]){
      bins[NUM_BINS+1]++;
    }
    else {
      for ( int j = 0; j < NUM_BINS; j++ ){
        if (error[i] >= bin_bounds[j] &&
            error[i] < bin_bounds[j+1]){
          bins[j+1]++;
        }
      }
    }
  }

  int mpi_rank;
  MPI_Comm_rank(comm, &mpi_rank);

  // Create a linear space
  MPI_Allreduce(MPI_IN_PLACE, bins, NUM_BINS+2, MPI_INT, MPI_SUM, comm);

  if (mpi_rank == 0){
    int total = 0;
    for ( int i = 0; i < NUM_BINS+2; i++ ){
      total += bins[i];
    }
    printf("%10s  %10s  %12s  %12s\n",
           "stats", " ", "log(mean)", "log(stddev)");
    printf("%10s  %10s  %12.2e %12.2e\n", " ", " ", m, s);
    printf("%10s  %10s  %12s  %12s\n",
           "low", "high", "bins", "percentage");
    printf("%10s  %10.2e  %12d  %12.2f\n",
           " ", bin_bounds[0], bins[0], 100.0*bins[0]/total);

    for ( int k = 0; k < NUM_BINS; k++ ){
      printf("%10.2e  %10.2e  %12d  %12.2f\n",
             bin_bounds[k], bin_bounds[k+1], bins[k+1],
             100.0*bins[k+1]/total);
    }
    printf("%10.2e  %10s  %12d  %12.2f\n",
           bin_bounds[NUM_BINS], " ", bins[NUM_BINS+1],
           100.0*bins[NUM_BINS+1]/total);
    fflush(stdout);
  }
}

/*!
  Create a nodal vector from the forest
*/
void createPartUnityVector( TMRQuadForest *pu,
                            TACSBVec **pu_vec ){
  MPI_Comm comm = pu->getMPIComm();

  // Get the rank
  int mpi_rank;
  MPI_Comm_rank(comm, &mpi_rank);

  // Create the variable map for the partition of unity constraint
  const int *pu_range;
  pu->getOwnedNodeRange(&pu_range);

  int num_pu_local = pu_range[mpi_rank+1] - pu_range[mpi_rank];
  TACSNodeMap *pu_map = new TACSNodeMap(comm, num_pu_local);

  // Create/retrieve the dependent node information
  const int *dep_ptr = NULL, *dep_conn = NULL;
  const double *dep_weights = NULL;
  int ndep = pu->getDepNodeConn(&dep_ptr, &dep_conn,
                                &dep_weights);

  // Get the external numbers from the filter itself
  const int *pu_ext;
  int num_pu_ext = pu->getNodeNumbers(&pu_ext);

  // Count up all the external nodes
  int num_ext = 0;
  int *ext_nodes = new int[ num_pu_ext ];

  // Add the external nodes from the filter
  for ( int i = 0; i < num_pu_ext; i++ ){
    int node = pu_ext[i];
    if (node >= 0 &&
        (node < pu_range[mpi_rank] ||
         node >= pu_range[mpi_rank+1])){
      ext_nodes[num_ext] = node;
      num_ext++;
    }
  }

  // Set up the external filter indices for this filter.  The indices
  // objects steals the array for the external nodes.
  TACSBVecIndices *pu_indices = new TACSBVecIndices(&ext_nodes, num_ext);
  pu_indices->setUpInverse();

  // Set up the external indices
  TACSBVecDistribute *pu_dist = new TACSBVecDistribute(pu_map, pu_indices);
  pu_dist->incref();

  // Copy over the data (inefficient)
  int *dptr = new int[ ndep+1 ];
  int *dconn = new int[ dep_ptr[ndep] ];
  double *dweights = new double[ dep_ptr[ndep] ];
  memcpy(dptr, dep_ptr, (ndep+1)*sizeof(int));
  memcpy(dconn, dep_conn, dep_ptr[ndep]*sizeof(int));
  memcpy(dweights, dep_weights, dep_ptr[ndep]*sizeof(double));
  TACSBVecDepNodes *pu_dep_nodes = new TACSBVecDepNodes(ndep, &dptr,
                                                        &dconn, &dweights);

  // Create a vector for the predicted nodal errors.
  *pu_vec = new TACSBVec(pu_map, 1, pu_dist, pu_dep_nodes);
}

/*
  Refine the mesh using the original solution and the adjoint solution

  input:
  forest:           the forest of quadtrees
  tacs:             the TACSAssembler object
  forest_refined:   the higher-order forest of quadtrees
  tacs_refined:     the higher-order TACSAssembler object
  solution_refined: the higher-order solution (or approximation)
  adjoint_refined:  the difference between the refined and coarse adjoint
                    solutions computed in some manner

  output:
  adj_corr:      adjoint-based functional correction

  returns:
  absolute functional error estimate
*/
double TMR_AdjointErrorEst( TMRQuadForest *forest,
                            TACSAssembler *tacs,
                            TMRQuadForest *forest_refined,
                            TACSAssembler *tacs_refined,
                            TACSBVec *solution_refined,
                            TACSBVec *adjoint_refined,
                            double *error,
                            double *adj_corr ){
/*
  // The maximum number of nodes
  const int max_num_nodes = MAX_ORDER*MAX_ORDER;

  // Get the number of variables per node
  const int vars_per_node = tacs->getVarsPerNode();

  // Get the order of the mesh and the number of enrichment shape functions
  const double *refined_knots;
  const int refined_order = forest_refined->getInterpKnots(&refined_knots);
  const int num_refined_nodes = refined_order*refined_order;

  // Perform a local refinement of the nodes based on the strain energy
  // within each element
  const int nelems = tacs->getNumElements();

  // Get the communicator
  MPI_Comm comm = tacs->getMPIComm();

  // Allocate the element arrays needed for the reconstruction
  TacsScalar *vars_interp = new TacsScalar[ vars_per_node*num_refined_nodes ];
  TacsScalar *adj_interp = new TacsScalar[ vars_per_node*num_refined_nodes ];

  // Allocate the nodal error estimates array
  TacsScalar *err = new TacsScalar[ num_refined_nodes ];
  TacsScalar pu_err[4];

  // Keep track of the total error remaining from each element
  // indicator and the adjoint error correction
  TacsScalar total_adjoint_corr = 0.0;

  // Create the partition of unity
  TMRQuadForest *pu = NULL;
  if (forest->getMeshOrder() > 2){
    pu = forest->duplicate();
    pu->incref();
    pu->setMeshOrder(2);
    pu->createNodes();
  }
  else {
    pu = forest;
    pu->incref();
  }

  // Create a vector for the predicted nodal errors.
  TACSBVec *nodal_error;
  createPartUnityVector(pu, &nodal_error);
  nodal_error->incref();

  // Distribute the values for the adjoint/solution
  solution_refined->beginDistributeValues();
  adjoint_refined->beginDistributeValues();
  solution_refined->endDistributeValues();
  adjoint_refined->endDistributeValues();

  // Get the auxiliary elements (surface tractions) associated with
  // the element class
  TACSAuxElements *aux_elements = tacs_refined->getAuxElements();
  int num_aux_elems = 0;
  TACSAuxElem *aux = NULL;
  if (aux_elements){
    aux_elements->sort();
    num_aux_elems = aux_elements->getAuxElements(&aux);
  }

  // Get the partition of unity connectivity
  const int *pu_conn;
  pu->getNodeConn(&pu_conn);

  // Compute the residual on the refined mesh with the interpolated
  // variables.
  int aux_count = 0;
  for ( int elem = 0; elem < nelems; elem++ ){
    // Set the simulation time
    double time = 0.0;

    // Get the node numbers for the refined mesh
    int refine_len = 0;
    const int *refine_nodes;
    tacs_refined->getElement(elem, &refine_nodes, &refine_len);

    // Get the node locations
    TacsScalar Xpts[3*max_num_nodes];
    TACSElement *element = tacs_refined->getElement(elem, Xpts);

    // Get the adjoint variables for this element
    solution_refined->getValues(refine_len, refine_nodes, vars_interp);
    adjoint_refined->getValues(refine_len, refine_nodes, adj_interp);

    // Compute the localized error on the refined mesh
    memset(err, 0, element->getNumNodes()*sizeof(TacsScalar));
    element->addLocalizedError(time, err, adj_interp,
                               Xpts, vars_interp);

    // Add the contribution from any forces
    while (aux_count < num_aux_elems && aux[aux_count].num == elem){
      aux[aux_count].elem->addLocalizedError(time, err, adj_interp,
                                             Xpts, vars_interp);
      aux_count++;
    }

    // Add up the total adjoint correction
    for ( int j = 0; j < 2; j++ ){
      for ( int i = 0; i < 2; i++ ){
        int node = (i*(refined_order-1) +
                    j*refined_order*(refined_order-1));
        total_adjoint_corr += TacsRealPart(err[node]);
        pu_err[i + 2*j] = err[node];
      }
    }

    // Add the contributions to the nodal error
    nodal_error->setValues(4, &pu_conn[4*elem], pu_err, TACS_ADD_VALUES);
  }

  // Finish setting the values into the nodal error array
  nodal_error->beginSetValues(TACS_ADD_VALUES);
  nodal_error->endSetValues(TACS_ADD_VALUES);

  // Distribute the values back to all nodes
  nodal_error->beginDistributeValues();
  nodal_error->endDistributeValues();

  // Finish setting the values into the array
  double total_error_remain = 0.0;
  for ( int elem = 0; elem < nelems; elem++ ){
    // Get the error for this mesh
    nodal_error->getValues(4, &pu_conn[4*elem], pu_err);

    // Compute the element indicator error as a function of the nodal
    // error estimate.
    error[elem] = 0.0;
    for ( int i = 0; i < 4; i++ ){
      error[elem] += TacsRealPart(pu_err[i]);
    }
    error[elem] = 0.25*fabs(error[elem]);
  }

  // Add up the absolute value of the total nodal error contributions
  TacsScalar *nerr;
  int size = nodal_error->getArray(&nerr);
  for ( int i = 0; i < size; i++ ){
    total_error_remain += fabs(TacsRealPart(nerr[i]));
  }

  // Sum up the contributions across all processors
  double temp[2];
  temp[0] = total_error_remain;
  temp[1] = total_adjoint_corr;
  MPI_Allreduce(MPI_IN_PLACE, temp, 2, MPI_DOUBLE, MPI_SUM, comm);
  total_error_remain = temp[0];
  total_adjoint_corr = temp[1];

  // Free the data that is no longer required
  delete [] vars_interp;
  delete [] adj_interp;
  delete [] err;
  pu->decref();
  nodal_error->decref();

  // Set the adjoint residual correction
  if (adj_corr){
    *adj_corr = total_adjoint_corr;
  }

  // Return the error
  return total_error_remain;
*/
  return 0.0;
}

/*
  Refine the mesh using the original solution and the adjoint solution

  input:
  forest:           the forest of quadtrees
  tacs:             the TACSAssembler object
  forest_refined:   the higher-order forest of quadtrees
  tacs_refined:     the higher-order TACSAssembler object
  solution_refined: the higher-order solution (or approximation)
  adjoint_refined:  the difference between the refined and coarse adjoint
                    solutions computed in some manner

  output:
  adj_corr:      adjoint-based functional correction

  returns:
  absolute functional error estimate
*/
double TMR_AdjointErrorEst( TMROctForest *forest,
                            TACSAssembler *tacs,
                            TMROctForest *forest_refined,
                            TACSAssembler *tacs_refined,
                            TACSBVec *solution_refined,
                            TACSBVec *adjoint_refined,
                            double *error,
                            double *adj_corr ){
/*
  const int max_num_nodes = MAX_ORDER*MAX_ORDER*MAX_ORDER;

  // Get the order of the mesh and the number of enrichment shape functions
  const double *refined_knots;
  const int refined_order = forest_refined->getInterpKnots(&refined_knots);
  const int num_refined_nodes = refined_order*refined_order*refined_order;

  // Perform a local refinement of the nodes based on the strain energy
  // within each element
  const int nelems = tacs->getNumElements();

  // Get the number of variables per node
  const int vars_per_node = tacs->getVarsPerNode();

  // Get the communicator
  MPI_Comm comm = tacs->getMPIComm();

  // Allocate the element arrays needed for the reconstruction
  TacsScalar *vars_interp = new TacsScalar[ vars_per_node*num_refined_nodes ];
  TacsScalar *adj_interp = new TacsScalar[ vars_per_node*num_refined_nodes ];

  // Allocate the nodal error estimates array
  TacsScalar *err = new TacsScalar[ num_refined_nodes ];

  // Keep track of the total error remaining from each element
  // indicator and the adjoint error correction
  double total_error_remain = 0.0;
  TacsScalar total_adjoint_corr = 0.0;

  // Create a vector for the predicted nodal errors.
  TACSBVec *nodal_error = new TACSBVec(tacs_refined->getNodeMap(), 1,
                                       tacs_refined->getBVecDistribute(),
                                       tacs_refined->getBVecDepNodes());
  nodal_error->incref();

  // Distribute the values for the adjoint/solution
  solution_refined->beginDistributeValues();
  adjoint_refined->beginDistributeValues();
  solution_refined->endDistributeValues();
  adjoint_refined->endDistributeValues();

  // Get the auxiliary elements (surface tractions) associated with
  // the element class
  TACSAuxElements *aux_elements = tacs_refined->getAuxElements();
  int num_aux_elems = 0;
  TACSAuxElem *aux = NULL;
  if (aux_elements){
    aux_elements->sort();
    num_aux_elems = aux_elements->getAuxElements(&aux);
  }

  // Compute the residual on the refined mesh with the interpolated
  // variables.
  int aux_count = 0;
  for ( int elem = 0; elem < nelems; elem++ ){
    // Set the simulation time
    double time = 0.0;

    // Get the node numbers for the refined mesh
    int refine_len = 0;
    const int *refine_nodes;
    tacs_refined->getElement(elem, &refine_nodes, &refine_len);

    // Get the node locations
    TacsScalar Xpts[3*max_num_nodes];
    TACSElement *element = tacs_refined->getElement(elem, Xpts);

    // Get the adjoint variables for this element
    solution_refined->getValues(refine_len, refine_nodes, vars_interp);
    adjoint_refined->getValues(refine_len, refine_nodes, adj_interp);

    // Compute the localized error on the refined mesh
    memset(err, 0, element->getNumNodes()*sizeof(TacsScalar));
    element->addLocalizedError(time, err, adj_interp,
                               Xpts, vars_interp);

    // Add the contribution from any forces
    while (aux_count < num_aux_elems && aux[aux_count].num == elem){
      aux[aux_count].elem->addLocalizedError(time, err, adj_interp,
                                             Xpts, vars_interp);
      aux_count++;
    }

    // Add up the total adjoint correction
    for ( int i = 0; i < element->getNumNodes(); i++ ){
      total_adjoint_corr += err[i];
    }

    // Add the contributions to the nodal error
    nodal_error->setValues(refine_len, refine_nodes, err, TACS_ADD_VALUES);
  }

  // Finish setting the values into the nodal error array
  nodal_error->beginSetValues(TACS_ADD_VALUES);
  nodal_error->endSetValues(TACS_ADD_VALUES);

  // Distribute the values back to all nodes
  nodal_error->beginDistributeValues();
  nodal_error->endDistributeValues();

  // Finish setting the values into the array
  for ( int elem = 0; elem < nelems; elem++ ){
    // Get the node numbers for the refined mesh
    int len = 0;
    const int *nodes;
    tacs_refined->getElement(elem, &len, &nodes);

    // Get the adjoint variables for this element
    nodal_error->getValues(len, nodes, err);

    // Compute the element indicator error as a function of the nodal
    // error estimate.
    TacsScalar estimate = 0.0;
    for ( int k = 0; k < 2; k++ ){
      for ( int j = 0; j < 2; j++ ){
        for ( int i = 0; i < 2; i++ ){
          estimate +=
            err[(refined_order-1)*i +
                (refined_order-1)*j*refined_order +
                (refined_order-1)*k*refined_order*refined_order];
        }
      }
    }

    error[elem] = 0.125*fabs(TacsRealPart(estimate));
    total_error_remain += error[elem];
  }

  // Sum up the contributions across all processors
  double temp[2];
  temp[0] = total_error_remain;
  temp[1] = total_adjoint_corr;
  MPI_Allreduce(MPI_IN_PLACE, temp, 2, MPI_DOUBLE, MPI_SUM, comm);
  total_error_remain = temp[0];
  total_adjoint_corr = temp[1];

  // Free the data that is no longer required
  delete [] vars_interp;
  delete [] adj_interp;
  delete [] err;
  nodal_error->decref();

  // Set the adjoint residual correction
  if (adj_corr){
    *adj_corr = total_adjoint_corr;
  }

  // Return the error
  return total_error_remain;
*/
  return 0.0;
}

/*
  Evaluate the stress constraints on a more-refined mesh
*/
/*
TMRStressConstraint::TMRStressConstraint( TMROctForest *_forest,
                                          TACSAssembler *_tacs,
                                          TacsScalar _ks_weight ){
  tacs = _tacs;
  tacs->incref();

  // Set the order/ksweight
  forest = _forest;
  forest->incref();
  ks_weight = _ks_weight;

  // Get the mesh order
  order = forest->getMeshOrder();
  TMRInterpolationType interp_type = forest->getInterpType();

  // Create a forest with elevated order
  interp_forest = forest->duplicate();
  interp_forest->incref();

  // Create the mesh for the forest
  interp_forest->setMeshOrder(order+1, interp_type);

  // Create the nodes for the duplicated forest
  interp_forest->createNodes();

  // Allocate a local vector
  uvec = tacs->createVec();
  uvec->incref();

  // Create the weight vector - the weights are the number of times
  // each node is referenced by adjacent elements, including
  // inter-process references.
  weights = new TACSBVec(tacs->getNodeMap(), 1,
                         tacs->getBVecDistribute(),
                         tacs->getBVecDepNodes());
  weights->incref();

  // Compute the local weights in each vector
  computeLocalWeights(tacs, weights);

  // Allocate a vector for the derivatives
  int vars_per_node = tacs->getVarsPerNode();
  int deriv_per_node = 3*vars_per_node;
  uderiv = new TACSBVec(tacs->getNodeMap(), deriv_per_node,
                        tacs->getBVecDistribute(), tacs->getBVecDepNodes());
  uderiv->incref();

  // Allocate derivative vector
  dfduderiv = new TACSBVec(tacs->getNodeMap(), deriv_per_node,
                           tacs->getBVecDistribute(), tacs->getBVecDepNodes());
  dfduderiv->incref();

  // Allocate the vectors
  int max_nodes = tacs->getMaxElementNodes();
  Xpts = new TacsScalar[ 3*(order+1)*(order+1)*(order+1) ];
  vars = new TacsScalar[ vars_per_node*max_nodes ];
  dvars = new TacsScalar[ vars_per_node*max_nodes ];
  ddvars = new TacsScalar[ vars_per_node*max_nodes ];

  // Set the maximum number of nodes
  int neq = 3*max_nodes;
  int max_enrich = 15;
  varderiv = new TacsScalar[ deriv_per_node*max_nodes ];
  ubar = new TacsScalar[ vars_per_node*max_enrich ];
  tmp = new TacsScalar[ neq*(max_enrich + vars_per_node) ];
}
*/

/*
  Free the data that was allocated
*/
/*
TMRStressConstraint::~TMRStressConstraint(){
  forest->decref();
  interp_forest->decref();
  tacs->decref();
  weights->decref();
  uderiv->decref();
  uvec->decref();
  dfduderiv->decref();
  delete [] Xpts;
  delete [] vars;
  delete [] dvars;
  delete [] ddvars;
  delete [] varderiv;
  delete [] ubar;
  delete [] tmp;
}
*/

/*
  Evaluate the constraint on the refined mesh
*/
/*
TacsScalar TMRStressConstraint::evalConstraint( TACSBVec *_uvec ){
  const int vars_per_node = tacs->getVarsPerNode();

  // Copy the values
  uvec->copyValues(_uvec);

  // Distribute the variable values so that the non-owned values can
  // be accessed locally
  uvec->beginDistributeValues();
  uvec->endDistributeValues();

  // Compute the derivatives at the nodes
  computeNodeDeriv3D(forest, tacs, uvec, weights, uderiv);

  // Number of local elements
  const int nelems = tacs->getNumElements();

  // Set the communicator
  MPI_Comm comm = tacs->getMPIComm();

  // First, go through and evaluate the maximum stress
  // in all of the elements
  ks_max_fail = -1e20;

  // Get the quadrature points/weights
  const double *gaussPts, *gaussWts;

  //int num_quad_pts = FElibrary::getGaussPtsWts(order+1, &gaussPts, &gaussWts);
  int num_quad_pts = 0;
  // FElibrary::getGaussPtsWts(order+1, &gaussPts, &gaussWts);

  // int num_quad_pts =
  //   FElibrary::getGaussPtsWts(LOBATTO_QUADRATURE, order+2,
  //                             &gaussPts, &gaussWts);

  // Get the local connectivity for the higher-order mesh
  const int *conn = NULL;
  interp_forest->getNodeConn(&conn);

  // Get the higher-order points
  TMRPoint *X;
  interp_forest->getPoints(&X);

  for ( int i = 0; i < nelems; i++ ){
    // Get the element class and the variables associated with it
    TACSElement *elem = tacs->getElement(i, Xpts, vars, dvars, ddvars);

    // Get the constitutive relationship
    TACSConstitutive *con = elem->getConstitutive();

    // Get the node numbers and node locations for this element
    int len;
    const int *nodes;
    tacs->getElement(i, &len, &nodes);
    tacs->getElement(i, Xpts);

    // Retrieve the nodal values and nodal derivatives
    uvec->getValues(len, nodes, vars);
    uderiv->getValues(len, nodes, varderiv);

    // Now get the node locations for the locally refined mesh
    const int interp_elem_size = (order+1)*(order+1)*(order+1);
    for ( int j = 0; j < interp_elem_size; j++ ){
      int c = conn[interp_elem_size*i + j];
      int node = interp_forest->getLocalNodeNumber(c);
      Xpts[3*j] = X[node].x;
      Xpts[3*j+1] = X[node].y;
      Xpts[3*j+2] = X[node].z;
    }

    // Compute the values of the enrichment coefficient for each
    // degree of freedom
    computeElemRecon3D(vars_per_node, forest, interp_forest,
                       Xpts, vars, varderiv, ubar, tmp);

    // For each quadrature point, evaluate the strain at the
    // quadrature point and evaluate the stress constraint
    for ( int kk = 0; kk < num_quad_pts; kk++ ){
      for ( int jj = 0; jj < num_quad_pts; jj++ ){
        for ( int ii = 0; ii < num_quad_pts; ii++ ){
          // Pick the quadrature point at which we will
          // evaluate the strain
          double pt[3];
          pt[0] = gaussPts[ii];
          pt[1] = gaussPts[jj];
          pt[2] = gaussPts[kk];

          // Evaluate the strain
          TacsScalar J[9], e[6];
          evalStrain(pt, Xpts, vars, ubar, J, e);

          // Evaluate the failure criteria
          TacsScalar fval;
          con->failure(pt, e, &fval);

          if (TacsRealPart(fval) >
              TacsRealPart(ks_max_fail)){
            ks_max_fail = fval;
          }
        }
      }
    }
  }

  // Find the maximum failure value across all of the processors
  MPI_Allreduce(MPI_IN_PLACE, &ks_max_fail, 1, TACS_MPI_TYPE, MPI_MAX, comm);

  // Compute the sum over all the element - integrate the sum over all
  // elements/procs
  ks_fail_sum = 0.0;

  for ( int i = 0; i < nelems; i++ ){
    // Get the element class and the variables associated with it
    TACSElement *elem = tacs->getElement(i, Xpts, vars, dvars, ddvars);

    // Get the constitutive relationship
    TACSConstitutive *con = elem->getConstitutive();

    // Get the node numbers and node locations for this element
    int len;
    const int *nodes;
    tacs->getElement(i, &len, &nodes);
    tacs->getElement(i, Xpts);

    // Retrieve the nodal values and nodal derivatives
    uvec->getValues(len, nodes, vars);
    uderiv->getValues(len, nodes, varderiv);

    // Now get the node locations for the locally refined mesh
    const int interp_elem_size = (order+1)*(order+1)*(order+1);
    for ( int j = 0; j < interp_elem_size; j++ ){
      int c = conn[interp_elem_size*i + j];
      int node = interp_forest->getLocalNodeNumber(c);
      Xpts[3*j] = X[node].x;
      Xpts[3*j+1] = X[node].y;
      Xpts[3*j+2] = X[node].z;
    }

    // Compute the values of the enrichment coefficient for each
    // degree of freedom
    computeElemRecon3D(vars_per_node, forest, interp_forest,
                       Xpts, vars, varderiv, ubar, tmp);

    // For each quadrature point, evaluate the strain at the
    // quadrature point and evaluate the stress constraint
    for ( int kk = 0; kk < num_quad_pts; kk++ ){
      for ( int jj = 0; jj < num_quad_pts; jj++ ){
        for ( int ii = 0; ii < num_quad_pts; ii++ ){
          // Pick the quadrature point at which we will
          // evaluate the strain
          double pt[3];
          pt[0] = gaussPts[ii];
          pt[1] = gaussPts[jj];
          pt[2] = gaussPts[kk];

          // Evaluate the strain
          TacsScalar J[9], e[6];
          TacsScalar detJ = evalStrain(pt, Xpts, vars, ubar, J, e);
          detJ *= gaussWts[ii]*gaussWts[jj]*gaussWts[kk];

          // Evaluate the failure criteria
          TacsScalar fval;
          con->failure(pt, e, &fval);

          // Compute the sum of KS failure values
          ks_fail_sum += detJ*exp(ks_weight*(fval - ks_max_fail));
        }
      }
    }
  }

  MPI_Allreduce(MPI_IN_PLACE, &ks_fail_sum, 1, TACS_MPI_TYPE, MPI_SUM, comm);

  TacsScalar ks_func_val = ks_max_fail + log(ks_fail_sum)/ks_weight;

  int mpi_rank;
  MPI_Comm_rank(comm, &mpi_rank);
  if (mpi_rank == 0){
    printf("KS stress value:  %25.10e\n", ks_func_val);
    printf("Max stress value: %25.10e\n", ks_max_fail);
  }

  return ks_func_val;
}
*/

/*
  Evaluate the derivative w.r.t. state and design vectors
*/
/*
void TMRStressConstraint::evalConDeriv( TacsScalar *dfdx, int size,
                                        TACSBVec *dfdu ){

  memset(dfdx, 0, size*sizeof(TacsScalar));

  // Get information about the interpolation
  const double *knots;
  forest->getInterpKnots(&knots);

  // Get the number of enrichment functions
  const int nenrich = getNum3dEnrich(order);

  // Get vars per node and compute other size variables
  const int vars_per_node = tacs->getVarsPerNode();
  const int num_nodes = order*order*order;
  const int neq = num_nodes*vars_per_node;

  // Set the derivative of the function w.r.t. the state variables
  dfdu->zeroEntries();
  dfduderiv->zeroEntries();

  // Number of local elements
  const int nelems = tacs->getNumElements();

  // Set the weights
  double wvals[3];
  if (order == 2){
    wvals[0] = wvals[1] = 1.0;
  }
  else if (order == 3){
    wvals[0] = wvals[2] = 0.5;
    wvals[1] = 1.0;
  }

  // Get the quadrature points/weights
  const double *gaussPts, *gaussWts;
  int num_quad_pts =
    FElibrary::getGaussPtsWts(order+1, &gaussPts, &gaussWts);
  // int num_quad_pts =
  //   FElibrary::getGaussPtsWts(LOBATTO_QUADRATURE, order+2,
  //                             &gaussPts, &gaussWts);

  // Get the local connectivity for the higher-order mesh
  const int *conn = NULL;
  interp_forest->getNodeConn(&conn);

  // Get the higher-order points
  TMRPoint *X;
  interp_forest->getPoints(&X);

  // Set the matrix dimensions
  int m = nenrich;
  int n = neq;
  int p = num_nodes; //num_quad_pts*num_quad_pts*num_quad_pts;

  // Initialize variables
  TacsScalar *dfdu_elem = new TacsScalar[3*p];
  TacsScalar *dfdubar = new TacsScalar[3*m];
  TacsScalar *dubardu = new TacsScalar[m*p];
  TacsScalar *A = new TacsScalar[n*m];
  TacsScalar *dbdu = new TacsScalar[n*p];
  TacsScalar *dubar_duderiv = new TacsScalar[m*n];
  TacsScalar *dfduderiv_elem = new TacsScalar[3*n];
  TacsScalar *duderiv_du = new TacsScalar[3*n*3*p];

  for ( int i = 0; i < nelems; i++ ){
    // Get the element class and the variables associated with it
    TACSElement *elem = tacs->getElement(i, Xpts, vars, dvars, ddvars);

    // Get the constitutive relationship
    TACSConstitutive *con = elem->getConstitutive();

    // Get the node numbers and node locations for this element
    int len;
    const int *nodes;
    tacs->getElement(i, &len, &nodes);

    // Get the local weight used for computing uderiv
    TacsScalar welem[order*order*order];
    weights->getValues(len, nodes, welem);

    // Retrieve the nodal values and nodal derivatives
    uvec->getValues(len, nodes, vars);
    uderiv->getValues(len, nodes, varderiv);

    // Now get the node locations for the locally refined mesh
    const int interp_elem_size = (order+1)*(order+1)*(order+1);
    for ( int j = 0; j < interp_elem_size; j++ ){
      int c = conn[interp_elem_size*i + j];
      int node = interp_forest->getLocalNodeNumber(c);
      Xpts[3*j] = X[node].x;
      Xpts[3*j+1] = X[node].y;
      Xpts[3*j+2] = X[node].z;
    }

    // Compute the values of the enrichment coefficient for each
    // degree of freedom
    computeElemRecon3D(vars_per_node, forest, interp_forest,
                       Xpts, vars, varderiv, ubar, tmp);

    // Zero variables before elementwise operations begin
    memset(dfdu_elem, 0, 3*p*sizeof(TacsScalar));
    memset(dfdubar, 0, 3*m*sizeof(TacsScalar));
    memset(dubardu, 0, m*p*sizeof(TacsScalar));
    memset(A, 0, n*m*sizeof(TacsScalar));
    memset(dbdu, 0, n*p*sizeof(TacsScalar));
    memset(dubar_duderiv, 0, m*n*sizeof(TacsScalar));
    memset(duderiv_du, 0, 3*n*3*p*sizeof(TacsScalar));

    // Compute the partial derivatives (df/du) and (df/dubar)
    for ( int c = 0, kk = 0; kk < num_quad_pts; kk++ ){
      for ( int jj = 0; jj < num_quad_pts; jj++ ){
        for ( int ii = 0; ii < num_quad_pts; ii++, c += 3 ){
          // Pick the quadrature point at which we will
          // evaluate the strain
          double pt[3];
          pt[0] = gaussPts[ii];
          pt[1] = gaussPts[jj];
          pt[2] = gaussPts[kk];

          // Evaluate the strain
          TacsScalar J[9], e[6];
          TacsScalar detJ = evalStrain(pt, Xpts, vars, ubar, J, e);
          detJ *= gaussWts[ii]*gaussWts[jj]*gaussWts[kk];

          // Evaluate the failure criteria
          TacsScalar fval;
          con->failure(pt, e, &fval);

          // Compute the weight at this point
          TacsScalar kw = detJ*exp(ks_weight*(fval - ks_max_fail))/ks_fail_sum;

          // Add the derivative w.r.t. the design variables
          con->addFailureDVSens(pt, e, kw, dfdx, size);

          // Add the derivative w.r.t. the strain
          TacsScalar dfde[6];
          con->failureStrainSens(pt, e, dfde);

          // Add the derivative of the strain
          addStrainDeriv(pt, J, kw, dfde, dfdu_elem, dfdubar);
        }
      }
    }

    // Add the partial dertiv df/du term to the total deriv
    dfdu->setValues(len, nodes, dfdu_elem, TACS_ADD_VALUES);

    //
    // Compute A and (db/du)
    //
    for ( int c = 0, kk = 0; kk < order; kk++ ){
      for ( int jj = 0; jj < order; jj++ ){
        for ( int ii = 0; ii < order; ii++, c += 3 ){
          // Evaluate the knot locations
          double kt[3];
          kt[0] = knots[ii];
          kt[1] = knots[jj];
          kt[2] = knots[kk];

          // Compute the element shape functions at this point
          double N[MAX_ORDER*MAX_ORDER*MAX_ORDER];
          double Na[MAX_ORDER*MAX_ORDER*MAX_ORDER];
          double Nb[MAX_ORDER*MAX_ORDER*MAX_ORDER];
          double Nc[MAX_ORDER*MAX_ORDER*MAX_ORDER];
          interp_forest->evalInterp(kt, N, Na, Nb, Nc);

          // Evaluate the Jacobian transformation at this point
          TacsScalar Xd[9], J[9];
          computeJacobianTrans3D(Xpts, Na, Nb, Nc, Xd, J,
                                 (order+1)*(order+1)*(order+1));

          // Evaluate the enrichment shape functions
          double Nr[MAX_3D_ENRICH];
          double Nar[MAX_3D_ENRICH], Nbr[MAX_3D_ENRICH], Ncr[MAX_3D_ENRICH];
          if (order == 2){
            eval2ndEnrichmentFuncs3D(kt, Nr, Nar, Nbr, Ncr);
          }
          else if (order == 3){
            eval3rdEnrichmentFuncs3D(kt, Nr, Nar, Nbr, Ncr);
          }

          // Evaluate the shape functions and their derivatives
          forest->evalInterp(kt, N, Na, Nb, Nc);

          for ( int aa = 0; aa < num_nodes; aa++ ){
            // Compute and assemble (db/du)
            TacsScalar d[3];
            d[0] = Na[aa]*J[0] + Nb[aa]*J[1] + Nc[aa]*J[2];
            d[1] = Na[aa]*J[3] + Nb[aa]*J[4] + Nc[aa]*J[5];
            d[2] = Na[aa]*J[6] + Nb[aa]*J[7] + Nc[aa]*J[8];

            dbdu[neq*aa+c] = -wvals[ii]*wvals[jj]*wvals[kk]*d[0];
            dbdu[neq*aa+c+1] = -wvals[ii]*wvals[jj]*wvals[kk]*d[1];
            dbdu[neq*aa+c+2] = -wvals[ii]*wvals[jj]*wvals[kk]*d[2];
          }

          for ( int aa = 0; aa < nenrich; aa++ ){
            // Compute and assemble A
            TacsScalar dr[3];
            dr[0] = Nar[aa]*J[0] + Nbr[aa]*J[1] + Ncr[aa]*J[2];
            dr[1] = Nar[aa]*J[3] + Nbr[aa]*J[4] + Ncr[aa]*J[5];
            dr[2] = Nar[aa]*J[6] + Nbr[aa]*J[7] + Ncr[aa]*J[8];

            A[neq*aa+c] = wvals[ii]*wvals[jj]*wvals[kk]*dr[0];
            A[neq*aa+c+1] = wvals[ii]*wvals[jj]*wvals[kk]*dr[1];
            A[neq*aa+c+2] = wvals[ii]*wvals[jj]*wvals[kk]*dr[2];
          }
        }
      }
    }

    // Compute dubar/du and dubar/duderiv
    addEnrichDeriv(A, dbdu, dubardu, dubar_duderiv);

    // Compute the product (df/dubar)(dubar/du)
    memset(dfdu_elem, 0, 3*p*sizeof(TacsScalar));

    for ( int ii = 0; ii < m; ii++ ){
      for ( int jj = 0; jj < p; jj++ ){
        for ( int c = 0; c < 3; c++ ){
          dfdu_elem[3*jj+c] += dfdubar[3*ii+c]*dubardu[m*jj+ii];
        }
      }
    }

    // Add the product (df/dubar)(dubar/du) to the total deriv
    dfdu->setValues(len, nodes, dfdu_elem, TACS_ADD_VALUES);

    // Compute the product (df/duderiv) = (df/dubar)(dubar/duderiv)
    memset(dfduderiv_elem, 0, 3*n*sizeof(TacsScalar));
    for ( int ii = 0; ii < n; ii++ ){
      for ( int jj = 0; jj < m; jj++ ){
        for ( int c = 0; c < 3; c++ ){
          dfduderiv_elem[9*(ii/3) + 3*c + (ii % 3)] +=
            dfdubar[3*jj+c]*dubar_duderiv[m*ii+jj];
        }
      }
    }

    // Add the contributions to the derivative of the function
    // w.r.t. the derivatives at the nodes
    dfduderiv->setValues(len, nodes, dfduderiv_elem, TACS_ADD_VALUES);
  }

  // Add the values across all processors
  dfduderiv->beginSetValues(TACS_ADD_VALUES);
  dfduderiv->endSetValues(TACS_ADD_VALUES);

  // Distribute the values so that we can call getValues
  dfduderiv->beginDistributeValues();
  dfduderiv->endDistributeValues();

  //
  // Compute the product of (df/duderiv)(duderiv/du)
  //

  // Allocate a temporary array to store a component of the derivative
  TacsScalar *dUd = new TacsScalar[ 3*vars_per_node ];

  // Perform the reconstruction for the local
  for ( int elem = 0; elem < nelems; elem++ ){
    // Get the element nodes
    int len = 0;
    const int *nodes = NULL;
    tacs->getElement(elem, &len, &nodes);

    // Get the local weight values for this element
    TacsScalar welem[MAX_ORDER*MAX_ORDER*MAX_ORDER];
    weights->getValues(len, nodes, welem);

    // Get the values of the derivatives
    dfduderiv->getValues(len, nodes, dfduderiv_elem);

    // Now get the node locations for the locally refined mesh
    const int interp_elem_size = (order+1)*(order+1)*(order+1);
    for ( int j = 0; j < interp_elem_size; j++ ){
      int c = conn[interp_elem_size*elem + j];
      int node = interp_forest->getLocalNodeNumber(c);
      Xpts[3*j] = X[node].x;
      Xpts[3*j+1] = X[node].y;
      Xpts[3*j+2] = X[node].z;
    }

    // Set the pointer for the derivatives of the components of the
    // variables along each of the 3-coordinate directions
    const TacsScalar *d = dfduderiv_elem;

    // Zero the element derivative
    memset(dfdu_elem, 0, 3*p*sizeof(TacsScalar));

    // Compute the contributions to the derivative from this side of
    // the element
    for ( int kk = 0; kk < order; kk++ ){
      for ( int jj = 0; jj < order; jj++ ){
        for ( int ii = 0; ii < order; ii++ ){
          double pt[3];
          pt[0] = knots[ii];
          pt[1] = knots[jj];
          pt[2] = knots[kk];

          // Evaluate the the shape functions
          double N[MAX_ORDER*MAX_ORDER*MAX_ORDER];
          double Na[MAX_ORDER*MAX_ORDER*MAX_ORDER];
          double Nb[MAX_ORDER*MAX_ORDER*MAX_ORDER];
          double Nc[MAX_ORDER*MAX_ORDER*MAX_ORDER];
          interp_forest->evalInterp(pt, N, Na, Nb, Nc);

          // Evaluate the Jacobian transformation at this point
          TacsScalar Xd[9], J[9];
          computeJacobianTrans3D(Xpts, Na, Nb, Nc, Xd, J,
                                 (order+1)*(order+1)*(order+1));

          // Evaluate the interpolation
          forest->evalInterp(pt, N, Na, Nb, Nc);

          // Accumulate the derivatives w.r.t. x/y/z for each value at
          // the independent nodes
          TacsScalar winv = 1.0/welem[ii + jj*order + kk*order*order];
          if (nodes[ii + jj*order + kk*order*order] >= 0){
            for ( int k = 0; k < vars_per_node; k++ ){
              dUd[3*k]   = winv*(J[0]*d[0] + J[3]*d[1] + J[6]*d[2]);
              dUd[3*k+1] = winv*(J[1]*d[0] + J[4]*d[1] + J[7]*d[2]);
              dUd[3*k+2] = winv*(J[2]*d[0] + J[5]*d[1] + J[8]*d[2]);
              d += 3;
            }

            // Compute the derivatives from the interpolated solution
            for ( int k = 0; k < vars_per_node; k++ ){
              TacsScalar *ue = &dfdu_elem[k];
              for ( int i = 0; i < order*order*order; i++ ){
                ue[0] += (Na[i]*dUd[3*k] + Nb[i]*dUd[3*k+1] + Nc[i]*dUd[3*k+2]);
                ue += vars_per_node;
              }
            }
          }
          else {
            d += 3*vars_per_node;
          }
        }
      }
    }

    // Get the local element variables
    dfdu->setValues(len, nodes, dfdu_elem, TACS_ADD_VALUES);
  }

  dfdu->beginSetValues(TACS_ADD_VALUES);
  dfdu->endSetValues(TACS_ADD_VALUES);

  tacs->applyBCs(dfdu);

  // Free allocated memory
  delete [] dfdu_elem;
  delete [] dfdubar;
  delete [] dubardu;
  delete [] A;
  delete [] dbdu;
  delete [] dubar_duderiv;
  delete [] duderiv_du;
  delete [] dUd;
}
*/

/*
  Evaluate the strain
*/
/*
TacsScalar TMRStressConstraint::evalStrain( const double pt[],
                                            const TacsScalar *Xpts,
                                            const TacsScalar *vars,
                                            const TacsScalar *ubar,
                                            TacsScalar J[],
                                            TacsScalar e[] ){
  // Evaluate the product of the adjoint
  double N[MAX_ORDER*MAX_ORDER*MAX_ORDER];
  double Na[MAX_ORDER*MAX_ORDER*MAX_ORDER];
  double Nb[MAX_ORDER*MAX_ORDER*MAX_ORDER];
  double Nc[MAX_ORDER*MAX_ORDER*MAX_ORDER];

  // Evaluate the basis functions on the original mesh
  forest->evalInterp(pt, N, Na, Nb, Nc);

  // First evaluate the contributions to the derivatives from
  // the regular element interpolation
  TacsScalar Ud[9], Xd[9];
  memset(Ud, 0, 9*sizeof(TacsScalar));
  memset(Xd, 0, 9*sizeof(TacsScalar));

  // Evaluate the derivative
  const TacsScalar *u = vars;
  const double *na = Na, *nb = Nb, *nc = Nc;
  const int ulen = order*order*order;
  for ( int i = 0; i < ulen; i++ ){
    // Compute the displacement gradient
    Ud[0] += Na[i]*u[0];
    Ud[1] += Nb[i]*u[0];
    Ud[2] += Nc[i]*u[0];

    Ud[3] += Na[i]*u[1];
    Ud[4] += Nb[i]*u[1];
    Ud[5] += Nc[i]*u[1];

    Ud[6] += Na[i]*u[2];
    Ud[7] += Nb[i]*u[2];
    Ud[8] += Nc[i]*u[2];
    u += 3;
  }

  // Evaluate the interpolation of the nodes using the basis functions
  // from the higher-order mesh
  interp_forest->evalInterp(pt, N, Na, Nb, Nc);

  const TacsScalar *x = Xpts;
  na = Na;  nb = Nb;  nc = Nc;
  const int xlen = (order+1)*(order+1)*(order+1);
  for ( int i = 0; i < xlen; i++ ){
    // Compute the inverse of the Jacobian transformation
    Xd[0] += Na[i]*x[0];
    Xd[1] += Nb[i]*x[0];
    Xd[2] += Nc[i]*x[0];

    Xd[3] += Na[i]*x[1];
    Xd[4] += Nb[i]*x[1];
    Xd[5] += Nc[i]*x[1];

    Xd[6] += Na[i]*x[2];
    Xd[7] += Nb[i]*x[2];
    Xd[8] += Nc[i]*x[2];
    x += 3;
  }

  // Invert the derivatives to obtain the Jacobian
  // transformation matrixx and its determinant
  TacsScalar detJ = inv3x3(Xd, J);

  // Evaluate the contribution from the enrichment functions
  double Nr[MAX_3D_ENRICH];
  double Nar[MAX_3D_ENRICH], Nbr[MAX_3D_ENRICH], Ncr[MAX_3D_ENRICH];
  if (order == 2){
    eval2ndEnrichmentFuncs3D(pt, Nr, Nar, Nbr, Ncr);
  }
  else if (order == 3){
    eval3rdEnrichmentFuncs3D(pt, Nr, Nar, Nbr, Ncr);
  }

  // Set the number of enrichment functions
  const int nenrich = getNum3dEnrich(order);

  // Add the contributions from the enrichment functions
  u = ubar;
  na = Nar; nb = Nbr; nc = Ncr;
  for ( int i = 0; i < nenrich; i++ ){
    Ud[0] += ubar[0]*na[i];
    Ud[1] += ubar[0]*nb[i];
    Ud[2] += ubar[0]*nc[i];

    Ud[3] += ubar[1]*na[i];
    Ud[4] += ubar[1]*nb[i];
    Ud[5] += ubar[1]*nc[i];

    Ud[6] += ubar[2]*na[i];
    Ud[7] += ubar[2]*nb[i];
    Ud[8] += ubar[2]*nc[i];

    ubar += 3;
  }

  // Compute the displacement gradient
  TacsScalar Ux[9];
  Ux[0] = Ud[0]*J[0] + Ud[1]*J[3] + Ud[2]*J[6];
  Ux[3] = Ud[3]*J[0] + Ud[4]*J[3] + Ud[5]*J[6];
  Ux[6] = Ud[6]*J[0] + Ud[7]*J[3] + Ud[8]*J[6];

  Ux[1] = Ud[0]*J[1] + Ud[1]*J[4] + Ud[2]*J[7];
  Ux[4] = Ud[3]*J[1] + Ud[4]*J[4] + Ud[5]*J[7];
  Ux[7] = Ud[6]*J[1] + Ud[7]*J[4] + Ud[8]*J[7];

  Ux[2] = Ud[0]*J[2] + Ud[1]*J[5] + Ud[2]*J[8];
  Ux[5] = Ud[3]*J[2] + Ud[4]*J[5] + Ud[5]*J[8];
  Ux[8] = Ud[6]*J[2] + Ud[7]*J[5] + Ud[8]*J[8];

  // Compute the strain
  e[0] = Ux[0];
  e[1] = Ux[4];
  e[2] = Ux[8];

  e[3] = Ux[5] + Ux[7];
  e[4] = Ux[2] + Ux[6];
  e[5] = Ux[1] + Ux[3];

  return detJ;
}
*/
/*
  Add the element contribution to the strain derivative
*/
/*
TacsScalar TMRStressConstraint::addStrainDeriv( const double pt[],
                                                const TacsScalar J[],
                                                const TacsScalar alpha,
                                                const TacsScalar dfde[],
                                                TacsScalar dfdu[],
                                                TacsScalar dfdubar[] ){
  // Evaluate the product of the adjoint
  double N[MAX_ORDER*MAX_ORDER*MAX_ORDER];
  double Na[MAX_ORDER*MAX_ORDER*MAX_ORDER];
  double Nb[MAX_ORDER*MAX_ORDER*MAX_ORDER];
  double Nc[MAX_ORDER*MAX_ORDER*MAX_ORDER];
  forest->evalInterp(pt, N, Na, Nb, Nc);

  // Evaluate the contribution from the enrichment functions
  double Nr[MAX_3D_ENRICH];
  double Nar[MAX_3D_ENRICH], Nbr[MAX_3D_ENRICH], Ncr[MAX_3D_ENRICH];
  if (order == 2){
    eval2ndEnrichmentFuncs3D(pt, Nr, Nar, Nbr, Ncr);
  }
  if (order == 3){
    eval3rdEnrichmentFuncs3D(pt, Nr, Nar, Nbr, Ncr);
  }

  // Set the number of enrichment functions
  const int nenrich = getNum3dEnrich(order);

  // Evaluate the derivative
  const int len = order*order*order;
  const double *na = Na, *nb = Nb, *nc = Nc;
  for ( int i = 0; i < len; i++ ){
    TacsScalar Dx = na[0]*J[0] + nb[0]*J[3] + nc[0]*J[6];
    TacsScalar Dy = na[0]*J[1] + nb[0]*J[4] + nc[0]*J[7];
    TacsScalar Dz = na[0]*J[2] + nb[0]*J[5] + nc[0]*J[8];

    dfdu[0] += alpha*(dfde[0]*Dx + dfde[4]*Dz + dfde[5]*Dy);
    dfdu[1] += alpha*(dfde[1]*Dy + dfde[3]*Dz + dfde[5]*Dx);
    dfdu[2] += alpha*(dfde[2]*Dz + dfde[3]*Dy + dfde[4]*Dx);

    dfdu += 3;
    na++; nb++; nc++;
  }

  // Add the contributions from the enrichment functions
  na = Nar; nb = Nbr; nc = Ncr;
  for ( int i = 0; i < nenrich; i++ ){
    TacsScalar Dx = na[0]*J[0] + nb[0]*J[3] + nc[0]*J[6];
    TacsScalar Dy = na[0]*J[1] + nb[0]*J[4] + nc[0]*J[7];
    TacsScalar Dz = na[0]*J[2] + nb[0]*J[5] + nc[0]*J[8];

    dfdubar[0] += alpha*(dfde[0]*Dx + dfde[4]*Dz + dfde[5]*Dy);
    dfdubar[1] += alpha*(dfde[1]*Dy + dfde[3]*Dz + dfde[5]*Dx);
    dfdubar[2] += alpha*(dfde[2]*Dz + dfde[3]*Dy + dfde[4]*Dx);

    dfdubar += 3;
    na++; nb++; nc++;
  }

  return 0.0;
}
*/
/*
  Add the element contribution to the derivative dubar/du
*/
/*
void TMRStressConstraint::addEnrichDeriv( TacsScalar A[],
                                          TacsScalar dbdu[],
                                          TacsScalar dubardu[],
                                          TacsScalar dubar_duderiv[] ){

  // Get the number of enrichment functions
  const int nenrich = getNum3dEnrich(order);

  // Get vars per node and other dimensions
  const int vars_per_node = tacs->getVarsPerNode();
  const int num_nodes = order*order*order;
  const int neq = num_nodes*vars_per_node;

  // Set the matrix dimensions
  int m = nenrich;
  int n = neq;
  int p = num_nodes;

  TacsScalar *ATA = new TacsScalar[m*m]; // store A^T A
  TacsScalar *dbduT_A = new TacsScalar[p*m];

  // Compute A^T A
  TacsScalar a = 1.0, b = 0.0;
  BLASgemm("T", "N", &m, &m, &n, &a, A, &n, A, &n, &b, ATA, &m);

  // Factor A^T A
  int * ipiv = new int[ nenrich ];
  int info;
  LAPACKgetrf(&m, &m, ATA, &m, ipiv, &info);

  // Invert A^T A
  int lwork = 10*18;
  TacsScalar work[10*18];
  LAPACKgetri(&m, ATA, &m, ipiv, work, &lwork, &info);

  // Compute dubar_duderiv = (A^T A)^-1 A^T
  BLASgemm("N", "T", &m, &n, &m, &a, ATA, &m, A, &n, &b, dubar_duderiv, &m);

  // Evaluate dubar/du as (dubar/duderiv)(db/du)
  BLASgemm("N", "N", &m, &p, &n, &a, dubar_duderiv, &m, dbdu, &n, &b, dubardu, &m);

  // Delete variables
  delete [] ATA;
  delete [] dbduT_A;
  delete [] ipiv;
}
*/

/*
  Output the von Misess stress from the reconstructed solution to a
  tecplot file
*/
/*
void TMRStressConstraint::writeReconToTec( TACSBVec *_uvec,
                                           const char *fname,
                                           TacsScalar ys ){
  const int vars_per_node = tacs->getVarsPerNode();

  // Copy the values
  uvec->copyValues(_uvec);

  // Distribute the variable values so that the non-owned values can
  // be accessed locally
  uvec->beginDistributeValues();
  uvec->endDistributeValues();

  // Compute the derivatives at the nodes
  computeNodeDeriv3D(forest, tacs, uvec, weights, uderiv);

  // Number of local elements
  const int nelems = tacs->getNumElements();

  // Get the quadrature points/weights
  const double *gaussPts, *gaussWts;
  int num_quad_pts =
    FElibrary::getGaussPtsWts(LOBATTO_QUADRATURE, order+1,
                              &gaussPts, &gaussWts);

  // Get the local connectivity for the higher-order mesh
  const int *conn = NULL;
  interp_forest->getNodeConn(&conn);

  // Get the higher-order points
  TMRPoint *X;
  interp_forest->getPoints(&X);

  // Create file to write out the von Misses stress to .dat file
  FILE *fp = fopen(fname, "w");
  fprintf(fp, "TITLE = \"Reconstruction Solution\"\n");
  fprintf(fp, "FILETYPE = FULL\n");
  fprintf(fp, "VARIABLES = X, Y, Z, svm\n");
  // fprintf(fp, "VARIABLES = \"X\", \"Y\", \"Z\", ");
  // fprintf(fp, "\"exx\", \"eyy\", \"ezz\", \"exy\", \"eyz\", \"exz\", \"svm\"\n");
  int num_tec_elems = (num_quad_pts-1)*(num_quad_pts-1)*(num_quad_pts-1)*nelems;
  int num_tec_pts = num_quad_pts*num_quad_pts*num_quad_pts*nelems;
  fprintf(fp, "ZONE ZONETYPE = FEBRICK, N = %d, E = %d, DATAPACKING = POINT\n",
          num_tec_pts, num_tec_elems);

  for ( int i = 0; i < nelems; i++ ){
    // Get the element class and the variables associated with it
    TACSElement *elem = tacs->getElement(i, Xpts, vars, dvars, ddvars);

    // Get the constitutive relationship
    TACSConstitutive *con = elem->getConstitutive();

    // Get the node numbers and node locations for this element
    int len;
    const int *nodes;
    tacs->getElement(i, &len, &nodes);
    tacs->getElement(i, Xpts);

    // Retrieve the nodal values and nodal derivatives
    uvec->getValues(len, nodes, vars);
    uderiv->getValues(len, nodes, varderiv);

    // Now get the node locations for the locally refined mesh
    const int interp_elem_size = (order+1)*(order+1)*(order+1);
    for ( int j = 0; j < interp_elem_size; j++ ){
      int c = conn[interp_elem_size*i + j];
      int node = interp_forest->getLocalNodeNumber(c);
      Xpts[3*j] = X[node].x;
      Xpts[3*j+1] = X[node].y;
      Xpts[3*j+2] = X[node].z;
    }

    // Compute the values of the enrichment coefficient for each
    // degree of freedom
    computeElemRecon3D(vars_per_node, forest, interp_forest,
                       Xpts, vars, varderiv, ubar, tmp);

    // For each quadrature point, evaluate the strain at the
    // quadrature point and evaluate the stress constraint
    for ( int kk = 0; kk < num_quad_pts; kk++ ){
      for ( int jj = 0; jj < num_quad_pts; jj++ ){
        for ( int ii = 0; ii < num_quad_pts; ii++ ){
          // Pick the quadrature point at which we will
          // evaluate the strain
          double pt[3];
          pt[0] = gaussPts[ii];
          pt[1] = gaussPts[jj];
          pt[2] = gaussPts[kk];

          // Evaluate the strain
          TacsScalar J[9], e[6];
          evalStrain(pt, Xpts, vars, ubar, J, e);

          // Evaluate the failure criteria
          TacsScalar fval;
          con->failure(pt, e, &fval);

          // Compute von Misess stress from failure
          TacsScalar svm = fval*ys;

          // Write the value of von Misess stress
          TacsScalar Xpt[3] = {0.0, 0.0, 0.0};
          double N[MAX_ORDER*MAX_ORDER*MAX_ORDER];
          interp_forest->evalInterp(pt, N);
          for ( int k = 0; k < interp_elem_size; k++ ){
            Xpt[0] += Xpts[3*k]*N[k];
            Xpt[1] += Xpts[3*k+1]*N[k];
            Xpt[2] += Xpts[3*k+2]*N[k];
          }

          fprintf(fp, "%e %e %e %e\n",
                  Xpt[0], Xpt[1], Xpt[2], svm);
          // fprintf(fp, "%f %f %f %e %e %e %e %e %e %e\n",
          //        Xpt[0], Xpt[1], Xpt[2],
          //        e[0], e[1], e[2], e[3], e[4], e[5], svm);
        }
      }
    }
  }

  // Seperate the point data from the connectivity by a blank line
  fprintf(fp, "\n");

  // Write the element connectivity
  for ( int i = 0; i < nelems; i++ ){
    // Write the connectivity
    for ( int kk = 0; kk < num_quad_pts-1; kk++ ){
      for ( int jj = 0; jj < num_quad_pts-1; jj++ ){
        for ( int ii = 0; ii < num_quad_pts-1; ii++ ){
          int off = num_quad_pts*num_quad_pts*num_quad_pts*i + 1;
          fprintf(fp, "%d %d %d %d %d %d %d %d\n",
                  off + ii + jj*num_quad_pts + kk*num_quad_pts*num_quad_pts,
                  off + ii+1 + jj*num_quad_pts + kk*num_quad_pts*num_quad_pts,
                  off + ii+1 + (jj+1)*num_quad_pts + kk*num_quad_pts*num_quad_pts,
                  off + ii + (jj+1)*num_quad_pts + kk*num_quad_pts*num_quad_pts,
                  off + ii + jj*num_quad_pts + (kk+1)*num_quad_pts*num_quad_pts,
                  off + ii+1 + jj*num_quad_pts + (kk+1)*num_quad_pts*num_quad_pts,
                  off + ii+1 + (jj+1)*num_quad_pts + (kk+1)*num_quad_pts*num_quad_pts,
                  off + ii + (jj+1)*num_quad_pts + (kk+1)*num_quad_pts*num_quad_pts);
        }
      }
    }
  }

  // Close the file
  fclose(fp);
}
*/<|MERGE_RESOLUTION|>--- conflicted
+++ resolved
@@ -78,23 +78,15 @@
                    mg_iters_per_level, use_galerkin, mat, pc);
     }
     else {
-<<<<<<< HEAD
-      mg->setLevel(level, assembler[level], interp, mg_iters_per_level, use_galerkin);
-=======
       mg->setLevel(level, assembler[level], interp,
                    mg_iters_per_level, use_galerkin);
->>>>>>> e751e153
     }
   }
 
   if (use_coarse_direct_solve){
     // Set the lowest level - with no interpolation object
-<<<<<<< HEAD
-    mg->setLevel(num_levels-1, assembler[num_levels-1], NULL, 1, use_galerkin);
-=======
     mg->setLevel(num_levels-1, assembler[num_levels-1],
                  NULL, 1, use_galerkin);
->>>>>>> e751e153
   }
   else {
     TACSParallelMat *mat = assembler[num_levels-1]->createMat();
@@ -174,13 +166,8 @@
 
   if (use_coarse_direct_solve){
     // Set the lowest level - with no interpolation object
-<<<<<<< HEAD
-    // mg->setLevel(num_levels-1, assembler[num_levels-1]);
-    mg->setLevel(num_levels-1, assembler[num_levels-1], NULL, 1, use_galerkin);
-=======
     mg->setLevel(num_levels-1, assembler[num_levels-1],
                  NULL, 1, use_galerkin);
->>>>>>> e751e153
   }
   else {
     TACSParallelMat *mat = assembler[num_levels-1]->createMat();
